--- conflicted
+++ resolved
@@ -1,8 +1,4 @@
-<<<<<<< HEAD
-resumption with external session ticket - just typing
-=======
->>>>>>> 3125557c
-early data - API in place for inspection, but depends on resumption
-handle panics more gracefully for extension handlers
-client certificates
+early data - API in place for inspection, but depends on resumption
+handle panics more gracefully for extension handlers
+client certificates
 read/write - probably never