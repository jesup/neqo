// Licensed under the Apache License, Version 2.0 <LICENSE-APACHE or
// http://www.apache.org/licenses/LICENSE-2.0> or the MIT license
// <LICENSE-MIT or http://opensource.org/licenses/MIT>, at your
// option. This file may not be copied, modified, or distributed
// except according to those terms.

// Buffering data to send until it is acked.

use std::{
    cell::RefCell,
    cmp::{max, min, Ordering},
    collections::{BTreeMap, VecDeque},
    convert::TryFrom,
    mem,
    ops::Add,
    rc::Rc,
};

use indexmap::IndexMap;
use smallvec::SmallVec;
use std::hash::{Hash, Hasher};

use neqo_common::{qdebug, qerror, qinfo, qtrace, Encoder, Role};

use crate::{
    events::ConnectionEvents,
    fc::SenderFlowControl,
    frame::{Frame, FRAME_TYPE_RESET_STREAM},
    packet::PacketBuilder,
    recovery::{RecoveryToken, StreamRecoveryToken},
    stats::FrameStats,
    stream_id::StreamId,
    streams::SendOrder,
    tparams::{self, TransportParameters},
    AppError, Error, Res,
};

pub const SEND_BUFFER_SIZE: usize = 0x10_0000; // 1 MiB

/// The priority that is assigned to sending data for the stream.
#[derive(Debug, Clone, Copy, PartialEq, Eq)]
pub enum TransmissionPriority {
    /// This stream is more important than the functioning of the connection.
    /// Don't use this priority unless the stream really is that important.
    /// A stream at this priority can starve out other connection functions,
    /// including flow control, which could be very bad.
    Critical,
    /// The stream is very important.  Stream data will be written ahead of
    /// some of the less critical connection functions, like path validation,
    /// connection ID management, and session tickets.
    Important,
    /// High priority streams are important, but not enough to disrupt
    /// connection operation.  They go ahead of session tickets though.
    High,
    /// The default priority.
    Normal,
    /// Low priority streams get sent last.
    Low,
}

impl Default for TransmissionPriority {
    fn default() -> Self {
        Self::Normal
    }
}

impl PartialOrd for TransmissionPriority {
    fn partial_cmp(&self, other: &Self) -> Option<Ordering> {
        Some(self.cmp(other))
    }
}

impl Ord for TransmissionPriority {
    fn cmp(&self, other: &Self) -> Ordering {
        if self == other {
            return Ordering::Equal;
        }
        match (self, other) {
            (Self::Critical, _) => Ordering::Greater,
            (_, Self::Critical) => Ordering::Less,
            (Self::Important, _) => Ordering::Greater,
            (_, Self::Important) => Ordering::Less,
            (Self::High, _) => Ordering::Greater,
            (_, Self::High) => Ordering::Less,
            (Self::Normal, _) => Ordering::Greater,
            (_, Self::Normal) => Ordering::Less,
            _ => unreachable!(),
        }
    }
}

impl Add<RetransmissionPriority> for TransmissionPriority {
    type Output = Self;
    fn add(self, rhs: RetransmissionPriority) -> Self::Output {
        match rhs {
            RetransmissionPriority::Fixed(fixed) => fixed,
            RetransmissionPriority::Same => self,
            RetransmissionPriority::Higher => match self {
                Self::Critical => Self::Critical,
                Self::Important | Self::High => Self::Important,
                Self::Normal => Self::High,
                Self::Low => Self::Normal,
            },
            RetransmissionPriority::MuchHigher => match self {
                Self::Critical | Self::Important => Self::Critical,
                Self::High | Self::Normal => Self::Important,
                Self::Low => Self::High,
            },
        }
    }
}

/// If data is lost, this determines the priority that applies to retransmissions
/// of that data.
#[derive(Debug, Clone, Copy, PartialEq, Eq)]
pub enum RetransmissionPriority {
    /// Prioritize retransmission at a fixed priority.
    /// With this, it is possible to prioritize retransmissions lower than transmissions.
    /// Doing that can create a deadlock with flow control which might cause the connection
    /// to stall unless new data stops arriving fast enough that retransmissions can complete.
    Fixed(TransmissionPriority),
    /// Don't increase priority for retransmission.  This is probably not a good idea
    /// as it could mean starving flow control.
    Same,
    /// Increase the priority of retransmissions (the default).
    /// Retransmissions of `Critical` or `Important` aren't elevated at all.
    Higher,
    /// Increase the priority of retransmissions a lot.
    /// This is useful for streams that are particularly exposed to head-of-line blocking.
    MuchHigher,
}

impl Default for RetransmissionPriority {
    fn default() -> Self {
        Self::Higher
    }
}

#[derive(Debug, PartialEq, Clone, Copy)]
enum RangeState {
    Sent,
    Acked,
}

/// Track ranges in the stream as sent or acked. Acked implies sent. Not in a
/// range implies needing-to-be-sent, either initially or as a retransmission.
#[derive(Debug, Default, PartialEq)]
struct RangeTracker {
    // offset, (len, RangeState). Use u64 for len because ranges can exceed 32bits.
    used: BTreeMap<u64, (u64, RangeState)>,
}

impl RangeTracker {
    fn highest_offset(&self) -> u64 {
        self.used
            .range(..)
            .next_back()
            .map_or(0, |(k, (v, _))| *k + *v)
    }

    fn acked_from_zero(&self) -> u64 {
        self.used
            .get(&0)
            .filter(|(_, state)| *state == RangeState::Acked)
            .map_or(0, |(v, _)| *v)
    }

    /// Find the first unmarked range. If all are contiguous, this will return
    /// (highest_offset(), None).
    fn first_unmarked_range(&self) -> (u64, Option<u64>) {
        let mut prev_end = 0;

        for (cur_off, (cur_len, _)) in &self.used {
            if prev_end == *cur_off {
                prev_end = cur_off + cur_len;
            } else {
                return (prev_end, Some(cur_off - prev_end));
            }
        }
        (prev_end, None)
    }

    /// Turn one range into a list of subranges that align with existing
    /// ranges.
    /// Check impermissible overlaps in subregions: Sent cannot overwrite Acked.
    //
    // e.g. given N is new and ABC are existing:
    //             NNNNNNNNNNNNNNNN
    //               AAAAA   BBBCCCCC  ...then we want 5 chunks:
    //             1122222333444555
    //
    // but also if we have this:
    //             NNNNNNNNNNNNNNNN
    //           AAAAAAAAAA      BBBB  ...then break existing A and B ranges up:
    //
    //             1111111122222233
    //           aaAAAAAAAA      BBbb
    //
    // Doing all this work up front should make handling each chunk much
    // easier.
    fn chunk_range_on_edges(
        &mut self,
        new_off: u64,
        new_len: u64,
        new_state: RangeState,
    ) -> Vec<(u64, u64, RangeState)> {
        let mut tmp_off = new_off;
        let mut tmp_len = new_len;
        let mut v = Vec::new();

        // cut previous overlapping range if needed
        let prev = self.used.range_mut(..tmp_off).next_back();
        if let Some((prev_off, (prev_len, prev_state))) = prev {
            let prev_state = *prev_state;
            let overlap = (*prev_off + *prev_len).saturating_sub(new_off);
            *prev_len -= overlap;
            if overlap > 0 {
                self.used.insert(new_off, (overlap, prev_state));
            }
        }

        let mut last_existing_remaining = None;
        for (off, (len, state)) in self.used.range(tmp_off..tmp_off + tmp_len) {
            // Create chunk for "overhang" before an existing range
            if tmp_off < *off {
                let sub_len = off - tmp_off;
                v.push((tmp_off, sub_len, new_state));
                tmp_off += sub_len;
                tmp_len -= sub_len;
            }

            // Create chunk to match existing range
            let sub_len = min(*len, tmp_len);
            let remaining_len = len - sub_len;
            if new_state == RangeState::Sent && *state == RangeState::Acked {
                qinfo!(
                    "Attempted to downgrade overlapping range Acked range {}-{} with Sent {}-{}",
                    off,
                    len,
                    new_off,
                    new_len
                );
            } else {
                v.push((tmp_off, sub_len, new_state));
            }
            tmp_off += sub_len;
            tmp_len -= sub_len;

            if remaining_len > 0 {
                last_existing_remaining = Some((*off, sub_len, remaining_len, *state));
            }
        }

        // Maybe break last existing range in two so that a final chunk will
        // have the same length as an existing range entry
        if let Some((off, sub_len, remaining_len, state)) = last_existing_remaining {
            *self.used.get_mut(&off).expect("must be there") = (sub_len, state);
            self.used.insert(off + sub_len, (remaining_len, state));
        }

        // Create final chunk if anything remains of the new range
        if tmp_len > 0 {
            v.push((tmp_off, tmp_len, new_state))
        }

        v
    }

    /// Merge contiguous Acked ranges into the first entry (0). This range may
    /// be dropped from the send buffer.
    fn coalesce_acked_from_zero(&mut self) {
        let acked_range_from_zero = self
            .used
            .get_mut(&0)
            .filter(|(_, state)| *state == RangeState::Acked)
            .map(|(len, _)| *len);

        if let Some(len_from_zero) = acked_range_from_zero {
            let mut to_remove = SmallVec::<[_; 8]>::new();

            let mut new_len_from_zero = len_from_zero;

            // See if there's another Acked range entry contiguous to this one
            while let Some((next_len, _)) = self
                .used
                .get(&new_len_from_zero)
                .filter(|(_, state)| *state == RangeState::Acked)
            {
                to_remove.push(new_len_from_zero);
                new_len_from_zero += *next_len;
            }

            if len_from_zero != new_len_from_zero {
                self.used.get_mut(&0).expect("must be there").0 = new_len_from_zero;
            }

            for val in to_remove {
                self.used.remove(&val);
            }
        }
    }

    fn mark_range(&mut self, off: u64, len: usize, state: RangeState) {
        if len == 0 {
            qinfo!("mark 0-length range at {}", off);
            return;
        }

        let subranges = self.chunk_range_on_edges(off, len as u64, state);

        for (sub_off, sub_len, sub_state) in subranges {
            self.used.insert(sub_off, (sub_len, sub_state));
        }

        self.coalesce_acked_from_zero()
    }

    fn unmark_range(&mut self, off: u64, len: usize) {
        if len == 0 {
            qdebug!("unmark 0-length range at {}", off);
            return;
        }

        let len = u64::try_from(len).unwrap();
        let end_off = off + len;

        let mut to_remove = SmallVec::<[_; 8]>::new();
        let mut to_add = None;

        // Walk backwards through possibly affected existing ranges
        for (cur_off, (cur_len, cur_state)) in self.used.range_mut(..off + len).rev() {
            // Maybe fixup range preceding the removed range
            if *cur_off < off {
                // Check for overlap
                if *cur_off + *cur_len > off {
                    if *cur_state == RangeState::Acked {
                        qdebug!(
                            "Attempted to unmark Acked range {}-{} with unmark_range {}-{}",
                            cur_off,
                            cur_len,
                            off,
                            off + len
                        );
                    } else {
                        *cur_len = off - cur_off;
                    }
                }
                break;
            }

            if *cur_state == RangeState::Acked {
                qdebug!(
                    "Attempted to unmark Acked range {}-{} with unmark_range {}-{}",
                    cur_off,
                    cur_len,
                    off,
                    off + len
                );
                continue;
            }

            // Add a new range for old subrange extending beyond
            // to-be-unmarked range
            let cur_end_off = cur_off + *cur_len;
            if cur_end_off > end_off {
                let new_cur_off = off + len;
                let new_cur_len = cur_end_off - end_off;
                assert_eq!(to_add, None);
                to_add = Some((new_cur_off, new_cur_len, *cur_state));
            }

            to_remove.push(*cur_off);
        }

        for remove_off in to_remove {
            self.used.remove(&remove_off);
        }

        if let Some((new_cur_off, new_cur_len, cur_state)) = to_add {
            self.used.insert(new_cur_off, (new_cur_len, cur_state));
        }
    }

    /// Unmark all sent ranges.
    pub fn unmark_sent(&mut self) {
        self.unmark_range(0, usize::try_from(self.highest_offset()).unwrap());
    }
}

/// Buffer to contain queued bytes and track their state.
#[derive(Debug, Default, PartialEq)]
pub struct TxBuffer {
    retired: u64,           // contig acked bytes, no longer in buffer
    send_buf: VecDeque<u8>, // buffer of not-acked bytes
    ranges: RangeTracker,   // ranges in buffer that have been sent or acked
}

impl TxBuffer {
    pub fn new() -> Self {
        Self::default()
    }

    /// Attempt to add some or all of the passed-in buffer to the TxBuffer.
    pub fn send(&mut self, buf: &[u8]) -> usize {
        let can_buffer = min(SEND_BUFFER_SIZE - self.buffered(), buf.len());
        if can_buffer > 0 {
            self.send_buf.extend(&buf[..can_buffer]);
            assert!(self.send_buf.len() <= SEND_BUFFER_SIZE);
        }
        can_buffer
    }

    pub fn next_bytes(&self) -> Option<(u64, &[u8])> {
        let (start, maybe_len) = self.ranges.first_unmarked_range();

        if start == self.retired + u64::try_from(self.buffered()).unwrap() {
            return None;
        }

        // Convert from ranges-relative-to-zero to
        // ranges-relative-to-buffer-start
        let buff_off = usize::try_from(start - self.retired).unwrap();

        // Deque returns two slices. Create a subslice from whichever
        // one contains the first unmarked data.
        let slc = if buff_off < self.send_buf.as_slices().0.len() {
            &self.send_buf.as_slices().0[buff_off..]
        } else {
            &self.send_buf.as_slices().1[buff_off - self.send_buf.as_slices().0.len()..]
        };

        let len = if let Some(range_len) = maybe_len {
            // Truncate if range crosses deque slices
            min(usize::try_from(range_len).unwrap(), slc.len())
        } else {
            slc.len()
        };

        debug_assert!(len > 0);
        debug_assert!(len <= slc.len());

        Some((start, &slc[..len]))
    }

    pub fn mark_as_sent(&mut self, offset: u64, len: usize) {
        self.ranges.mark_range(offset, len, RangeState::Sent)
    }

    pub fn mark_as_acked(&mut self, offset: u64, len: usize) {
        self.ranges.mark_range(offset, len, RangeState::Acked);

        // We can drop contig acked range from the buffer
        let new_retirable = self.ranges.acked_from_zero() - self.retired;
        debug_assert!(new_retirable <= self.buffered() as u64);
        let keep_len =
            self.buffered() - usize::try_from(new_retirable).expect("should fit in usize");

        // Truncate front
        self.send_buf.rotate_left(self.buffered() - keep_len);
        self.send_buf.truncate(keep_len);

        self.retired += new_retirable;
    }

    pub fn mark_as_lost(&mut self, offset: u64, len: usize) {
        self.ranges.unmark_range(offset, len)
    }

    /// Forget about anything that was marked as sent.
    pub fn unmark_sent(&mut self) {
        self.ranges.unmark_sent();
    }

    pub fn retired(&self) -> u64 {
        self.retired
    }

    fn buffered(&self) -> usize {
        self.send_buf.len()
    }

    fn avail(&self) -> usize {
        SEND_BUFFER_SIZE - self.buffered()
    }

    fn used(&self) -> u64 {
        self.retired + u64::try_from(self.buffered()).unwrap()
    }
}

/// QUIC sending stream states, based on -transport 3.1.
#[derive(Debug)]
pub(crate) enum SendStreamState {
    Ready {
        fc: SenderFlowControl<StreamId>,
        conn_fc: Rc<RefCell<SenderFlowControl<()>>>,
    },
    Send {
        fc: SenderFlowControl<StreamId>,
        conn_fc: Rc<RefCell<SenderFlowControl<()>>>,
        send_buf: TxBuffer,
    },
    // Note: `DataSent` is entered when the stream is closed, not when all data has been
    // sent for the first time.
    DataSent {
        send_buf: TxBuffer,
        fin_sent: bool,
        fin_acked: bool,
    },
    DataRecvd {
        retired: u64,
        written: u64,
    },
    ResetSent {
        err: AppError,
        final_size: u64,
        priority: Option<TransmissionPriority>,
        final_retired: u64,
        final_written: u64,
    },
    ResetRecvd {
        final_retired: u64,
        final_written: u64,
    },
}

impl SendStreamState {
    fn tx_buf_mut(&mut self) -> Option<&mut TxBuffer> {
        match self {
            Self::Send { send_buf, .. } | Self::DataSent { send_buf, .. } => Some(send_buf),
            Self::Ready { .. }
            | Self::DataRecvd { .. }
            | Self::ResetSent { .. }
            | Self::ResetRecvd { .. } => None,
        }
    }

    fn tx_avail(&self) -> usize {
        match self {
            // In Ready, TxBuffer not yet allocated but size is known
            Self::Ready { .. } => SEND_BUFFER_SIZE,
            Self::Send { send_buf, .. } | Self::DataSent { send_buf, .. } => send_buf.avail(),
            Self::DataRecvd { .. } | Self::ResetSent { .. } | Self::ResetRecvd { .. } => 0,
        }
    }

    fn name(&self) -> &str {
        match self {
            Self::Ready { .. } => "Ready",
            Self::Send { .. } => "Send",
            Self::DataSent { .. } => "DataSent",
            Self::DataRecvd { .. } => "DataRecvd",
            Self::ResetSent { .. } => "ResetSent",
            Self::ResetRecvd { .. } => "ResetRecvd",
        }
    }

    fn transition(&mut self, new_state: Self) {
        qtrace!("SendStream state {} -> {}", self.name(), new_state.name());
        *self = new_state;
    }
}

// See https://www.w3.org/TR/webtransport/#send-stream-stats.
#[derive(Debug, Clone, Copy)]
pub struct SendStreamStats {
    // The total number of bytes the consumer has successfully written to
    // this stream. This number can only increase.
    pub bytes_written: u64,
    // An indicator of progress on how many of the consumer bytes written to
    // this stream has been sent at least once. This number can only increase,
    // and is always less than or equal to bytes_written.
    pub bytes_sent: u64,
    // An indicator of progress on how many of the consumer bytes written to
    // this stream have been sent and acknowledged as received by the server
    // using QUIC’s ACK mechanism. Only sequential bytes up to,
    // but not including, the first non-acknowledged byte, are counted.
    // This number can only increase and is always less than or equal to
    // bytes_sent.
    pub bytes_acked: u64,
}

impl SendStreamStats {
    #[must_use]
    pub fn new(bytes_written: u64, bytes_sent: u64, bytes_acked: u64) -> Self {
        Self {
            bytes_written,
            bytes_sent,
            bytes_acked,
        }
    }

    #[must_use]
    pub fn bytes_written(&self) -> u64 {
        self.bytes_written
    }

    #[must_use]
    pub fn bytes_sent(&self) -> u64 {
        self.bytes_sent
    }

    #[must_use]
    pub fn bytes_acked(&self) -> u64 {
        self.bytes_acked
    }
}

/// Implement a QUIC send stream.
#[derive(Debug)]
pub struct SendStream {
    stream_id: StreamId,
    state: SendStreamState,
    conn_events: ConnectionEvents,
    priority: TransmissionPriority,
    retransmission_priority: RetransmissionPriority,
    retransmission_offset: u64,
<<<<<<< HEAD
    sendorder: Option<SendOrder>,
=======
    bytes_sent: u64,
>>>>>>> df8f1091
}

impl Hash for SendStream {
    fn hash<H: Hasher>(&self, state: &mut H) {
       self.stream_id.hash(state)
    }
}

impl PartialEq for SendStream {
    fn eq(&self, other: &Self) -> bool {
        self.stream_id == other.stream_id
    }
}
impl Eq for SendStream {}

impl SendStream {
    pub fn new(
        stream_id: StreamId,
        max_stream_data: u64,
        conn_fc: Rc<RefCell<SenderFlowControl<()>>>,
        conn_events: ConnectionEvents,
    ) -> Self {
        let ss = Self {
            stream_id,
            state: SendStreamState::Ready {
                fc: SenderFlowControl::new(stream_id, max_stream_data),
                conn_fc,
            },
            conn_events,
            priority: TransmissionPriority::default(),
            retransmission_priority: RetransmissionPriority::default(),
            retransmission_offset: 0,
<<<<<<< HEAD
	    sendorder: None,
=======
            bytes_sent: 0,
>>>>>>> df8f1091
        };
        if ss.avail() > 0 {
            ss.conn_events.send_stream_writable(stream_id);
        }
        ss
    }

    pub fn write_frames(
        &mut self,
        priority: TransmissionPriority,
        builder: &mut PacketBuilder,
        tokens: &mut Vec<RecoveryToken>,
        stats: &mut FrameStats,
    ) {
        qtrace!("write STREAM frames at priority {:?}", priority);
	if !self.write_reset_frame(priority, builder, tokens, stats) {
          self.write_blocked_frame(priority, builder, tokens, stats);
          self.write_stream_frame(priority, builder, tokens, stats);
        }
    }

    pub fn set_priority(
        &mut self,
        transmission: TransmissionPriority,
        retransmission: RetransmissionPriority,
    ) {
        self.priority = transmission;
        self.retransmission_priority = retransmission;
    }

    pub fn sendorder(&self) -> Option<SendOrder> {
       self.sendorder
    }

    pub fn set_sendorder(
        &mut self,
	sendorder: Option<SendOrder>,
    ) {
        self.sendorder = sendorder;
    }

    /// If all data has been buffered or written, how much was sent.
    pub fn final_size(&self) -> Option<u64> {
        match &self.state {
            SendStreamState::DataSent { send_buf, .. } => Some(send_buf.used()),
            SendStreamState::ResetSent { final_size, .. } => Some(*final_size),
            _ => None,
        }
    }

    pub fn stats(&self) -> SendStreamStats {
        SendStreamStats::new(self.bytes_written(), self.bytes_sent, self.bytes_acked())
    }

    pub fn bytes_written(&self) -> u64 {
        match &self.state {
            SendStreamState::Send { send_buf, .. } | SendStreamState::DataSent { send_buf, .. } => {
                send_buf.retired() + u64::try_from(send_buf.buffered()).unwrap()
            }
            SendStreamState::DataRecvd {
                retired, written, ..
            } => *retired + *written,
            SendStreamState::ResetSent {
                final_retired,
                final_written,
                ..
            }
            | SendStreamState::ResetRecvd {
                final_retired,
                final_written,
                ..
            } => *final_retired + *final_written,
            _ => 0,
        }
    }

    pub fn bytes_acked(&self) -> u64 {
        match &self.state {
            SendStreamState::Send { send_buf, .. } | SendStreamState::DataSent { send_buf, .. } => {
                send_buf.retired()
            }
            SendStreamState::DataRecvd { retired, .. } => *retired,
            SendStreamState::ResetSent { final_retired, .. }
            | SendStreamState::ResetRecvd { final_retired, .. } => *final_retired,
            _ => 0,
        }
    }

    /// Return the next range to be sent, if any.
    /// If this is a retransmission, cut off what is sent at the retransmission
    /// offset.
    fn next_bytes(&mut self, retransmission_only: bool) -> Option<(u64, &[u8])> {
        match self.state {
            SendStreamState::Send { ref send_buf, .. } => {
                send_buf.next_bytes().and_then(|(offset, slice)| {
                    if retransmission_only {
                        qtrace!(
                            [self],
                            "next_bytes apply retransmission limit at {}",
                            self.retransmission_offset
                        );
                        if self.retransmission_offset > offset {
                            let len = min(
                                usize::try_from(self.retransmission_offset - offset).unwrap(),
                                slice.len(),
                            );
                            Some((offset, &slice[..len]))
                        } else {
                            None
                        }
                    } else {
                        Some((offset, slice))
                    }
                })
            }
            SendStreamState::DataSent {
                ref send_buf,
                fin_sent,
                ..
            } => {
                let bytes = send_buf.next_bytes();
                if bytes.is_some() {
                    bytes
                } else if fin_sent {
                    None
                } else {
                    // Send empty stream frame with fin set
                    Some((send_buf.used(), &[]))
                }
            }
            SendStreamState::Ready { .. }
            | SendStreamState::DataRecvd { .. }
            | SendStreamState::ResetSent { .. }
            | SendStreamState::ResetRecvd { .. } => None,
        }
    }

    /// Calculate how many bytes (length) can fit into available space and whether
    /// the remainder of the space can be filled (or if a length field is needed).
    fn length_and_fill(data_len: usize, space: usize) -> (usize, bool) {
        if data_len >= space {
            // More data than space allows, or an exact fit => fast path.
            qtrace!("SendStream::length_and_fill fill {}", space);
            return (space, true);
        }

        // Estimate size of the length field based on the available space,
        // less 1, which is the worst case.
        let length = min(space.saturating_sub(1), data_len);
        let length_len = Encoder::varint_len(u64::try_from(length).unwrap());
        debug_assert!(length_len <= space); // We don't depend on this being true, but it is true.

        // From here we can always fit `data_len`, but we might as well fill
        // if there is no space for the length field plus another frame.
        let fill = data_len + length_len + PacketBuilder::MINIMUM_FRAME_SIZE > space;
        qtrace!("SendStream::length_and_fill {} fill {}", data_len, fill);
        (data_len, fill)
    }

    /// Maybe write a `STREAM` frame.
    pub fn write_stream_frame(
        &mut self,
        priority: TransmissionPriority,
        builder: &mut PacketBuilder,
        tokens: &mut Vec<RecoveryToken>,
        stats: &mut FrameStats,
    ) {
        let retransmission = if priority == self.priority {
            false
        } else if priority == self.priority + self.retransmission_priority {
            true
        } else {
            return;
        };

        let id = self.stream_id;
        let final_size = self.final_size();
        if let Some((offset, data)) = self.next_bytes(retransmission) {
            let overhead = 1 // Frame type
                + Encoder::varint_len(id.as_u64())
                + if offset > 0 {
                    Encoder::varint_len(offset)
                } else {
                    0
                };
            if overhead > builder.remaining() {
                qtrace!([self], "write_frame no space for header");
                return;
            }

            let (length, fill) = Self::length_and_fill(data.len(), builder.remaining() - overhead);
            let fin = final_size.map_or(false, |fs| fs == offset + u64::try_from(length).unwrap());
            if length == 0 && !fin {
                qtrace!([self], "write_frame no data, no fin");
                return;
            }

            // Write the stream out.
            builder.encode_varint(Frame::stream_type(fin, offset > 0, fill));
            builder.encode_varint(id.as_u64());
            if offset > 0 {
                builder.encode_varint(offset);
            }
            if fill {
                builder.encode(&data[..length]);
                builder.mark_full();
            } else {
                builder.encode_vvec(&data[..length]);
            }
            debug_assert!(builder.len() <= builder.limit());

            self.mark_as_sent(offset, length, fin);
            tokens.push(RecoveryToken::Stream(StreamRecoveryToken::Stream(
                SendStreamRecoveryToken {
                    id,
                    offset,
                    length,
                    fin,
                },
            )));
            stats.stream += 1;
        }
    }

    pub fn reset_acked(&mut self) {
        match self.state {
            SendStreamState::Ready { .. }
            | SendStreamState::Send { .. }
            | SendStreamState::DataSent { .. }
            | SendStreamState::DataRecvd { .. } => {
                qtrace!([self], "Reset acked while in {} state?", self.state.name())
            }
            SendStreamState::ResetSent {
                final_retired,
                final_written,
                ..
            } => self.state.transition(SendStreamState::ResetRecvd {
                final_retired,
                final_written,
            }),
            SendStreamState::ResetRecvd { .. } => qtrace!([self], "already in ResetRecvd state"),
        };
    }

    pub fn reset_lost(&mut self) {
        match self.state {
            SendStreamState::ResetSent {
                ref mut priority, ..
            } => {
                *priority = Some(self.priority + self.retransmission_priority);
            }
            SendStreamState::ResetRecvd { .. } => (),
            _ => unreachable!(),
        }
    }

    /// Maybe write a `RESET_STREAM` frame.
    pub fn write_reset_frame(
        &mut self,
        p: TransmissionPriority,
        builder: &mut PacketBuilder,
        tokens: &mut Vec<RecoveryToken>,
        stats: &mut FrameStats,
    ) -> bool {
        if let SendStreamState::ResetSent {
            final_size,
            err,
            ref mut priority,
            ..
        } = self.state
        {
            if *priority != Some(p) {
                return false;
            }
            if builder.write_varint_frame(&[
                FRAME_TYPE_RESET_STREAM,
                self.stream_id.as_u64(),
                err,
                final_size,
            ]) {
                tokens.push(RecoveryToken::Stream(StreamRecoveryToken::ResetStream {
                    stream_id: self.stream_id,
                }));
                stats.reset_stream += 1;
                *priority = None;
                true
            } else {
                false
            }
        } else {
            false
        }
    }

    pub fn blocked_lost(&mut self, limit: u64) {
        if let SendStreamState::Ready { fc, .. } | SendStreamState::Send { fc, .. } =
            &mut self.state
        {
            fc.frame_lost(limit);
        } else {
            qtrace!([self], "Ignoring lost STREAM_DATA_BLOCKED({})", limit);
        }
    }

    /// Maybe write a `STREAM_DATA_BLOCKED` frame.
    pub fn write_blocked_frame(
        &mut self,
        priority: TransmissionPriority,
        builder: &mut PacketBuilder,
        tokens: &mut Vec<RecoveryToken>,
        stats: &mut FrameStats,
    ) {
        // Send STREAM_DATA_BLOCKED at normal priority always.
        if priority == self.priority {
            if let SendStreamState::Ready { fc, .. } | SendStreamState::Send { fc, .. } =
                &mut self.state
            {
                fc.write_frames(builder, tokens, stats);
            }
        }
    }

    pub fn mark_as_sent(&mut self, offset: u64, len: usize, fin: bool) {
        self.bytes_sent = max(self.bytes_sent, offset + u64::try_from(len).unwrap());

        if let Some(buf) = self.state.tx_buf_mut() {
            buf.mark_as_sent(offset, len);
            self.send_blocked_if_space_needed(0);
        };

        if fin {
            if let SendStreamState::DataSent { fin_sent, .. } = &mut self.state {
                *fin_sent = true;
            }
        }
    }

    pub fn mark_as_acked(&mut self, offset: u64, len: usize, fin: bool) {
        match self.state {
            SendStreamState::Send {
                ref mut send_buf, ..
            } => {
                send_buf.mark_as_acked(offset, len);
                if self.avail() > 0 {
                    self.conn_events.send_stream_writable(self.stream_id)
                }
            }
            SendStreamState::DataSent {
                ref mut send_buf,
                ref mut fin_acked,
                ..
            } => {
                send_buf.mark_as_acked(offset, len);
                if fin {
                    *fin_acked = true;
                }
                if *fin_acked && send_buf.buffered() == 0 {
                    self.conn_events.send_stream_complete(self.stream_id);
                    let retired = send_buf.retired();
                    let buffered = u64::try_from(send_buf.buffered()).unwrap();
                    self.state.transition(SendStreamState::DataRecvd {
                        retired,
                        written: buffered,
                    });
                }
            }
            _ => qtrace!(
                [self],
                "mark_as_acked called from state {}",
                self.state.name()
            ),
        }
    }

    pub fn mark_as_lost(&mut self, offset: u64, len: usize, fin: bool) {
        self.retransmission_offset = max(
            self.retransmission_offset,
            offset + u64::try_from(len).unwrap(),
        );
        qtrace!(
            [self],
            "mark_as_lost retransmission offset={}",
            self.retransmission_offset
        );
        if let Some(buf) = self.state.tx_buf_mut() {
            buf.mark_as_lost(offset, len);
        }

        if fin {
            if let SendStreamState::DataSent {
                fin_sent,
                fin_acked,
                ..
            } = &mut self.state
            {
                *fin_sent = *fin_acked;
            }
        }
    }

    /// Bytes sendable on stream. Constrained by stream credit available,
    /// connection credit available, and space in the tx buffer.
    pub fn avail(&self) -> usize {
        if let SendStreamState::Ready { fc, conn_fc } | SendStreamState::Send { fc, conn_fc, .. } =
            &self.state
        {
            min(
                min(fc.available(), conn_fc.borrow().available()),
                self.state.tx_avail(),
            )
        } else {
            0
        }
    }

    pub fn set_max_stream_data(&mut self, limit: u64) {
        if let SendStreamState::Ready { fc, .. } | SendStreamState::Send { fc, .. } =
            &mut self.state
        {
            let stream_was_blocked = fc.available() == 0;
            fc.update(limit);
            if stream_was_blocked && self.avail() > 0 {
                self.conn_events.send_stream_writable(self.stream_id)
            }
        }
    }

    pub fn is_terminal(&self) -> bool {
        matches!(
            self.state,
            SendStreamState::DataRecvd { .. } | SendStreamState::ResetRecvd { .. }
        )
    }

    pub fn send(&mut self, buf: &[u8]) -> Res<usize> {
        self.send_internal(buf, false)
    }

    pub fn send_atomic(&mut self, buf: &[u8]) -> Res<usize> {
        self.send_internal(buf, true)
    }

    fn send_blocked_if_space_needed(&mut self, needed_space: usize) {
        if let SendStreamState::Ready { fc, conn_fc } | SendStreamState::Send { fc, conn_fc, .. } =
            &mut self.state
        {
            if fc.available() <= needed_space {
                fc.blocked();
            }

            if conn_fc.borrow().available() <= needed_space {
                conn_fc.borrow_mut().blocked();
            }
        }
    }

    fn send_internal(&mut self, buf: &[u8], atomic: bool) -> Res<usize> {
        if buf.is_empty() {
            qerror!([self], "zero-length send on stream");
            return Err(Error::InvalidInput);
        }

        if let SendStreamState::Ready { fc, conn_fc } = &mut self.state {
            let owned_fc = mem::replace(fc, SenderFlowControl::new(self.stream_id, 0));
            let owned_conn_fc = Rc::clone(conn_fc);
            self.state.transition(SendStreamState::Send {
                fc: owned_fc,
                conn_fc: owned_conn_fc,
                send_buf: TxBuffer::new(),
            });
        }

        if !matches!(self.state, SendStreamState::Send { .. }) {
            return Err(Error::FinalSizeError);
        }

        let buf = if buf.is_empty() || (self.avail() == 0) {
            return Ok(0);
        } else if self.avail() < buf.len() {
            if atomic {
                self.send_blocked_if_space_needed(buf.len());
                return Ok(0);
            } else {
                &buf[..self.avail()]
            }
        } else {
            buf
        };

        match &mut self.state {
            SendStreamState::Ready { .. } => unreachable!(),
            SendStreamState::Send {
                fc,
                conn_fc,
                send_buf,
            } => {
                let sent = send_buf.send(buf);
                fc.consume(sent);
                conn_fc.borrow_mut().consume(sent);
                Ok(sent)
            }
            _ => Err(Error::FinalSizeError),
        }
    }

    pub fn close(&mut self) {
        match &mut self.state {
            SendStreamState::Ready { .. } => {
                self.state.transition(SendStreamState::DataSent {
                    send_buf: TxBuffer::new(),
                    fin_sent: false,
                    fin_acked: false,
                });
            }
            SendStreamState::Send { send_buf, .. } => {
                let owned_buf = mem::replace(send_buf, TxBuffer::new());
                self.state.transition(SendStreamState::DataSent {
                    send_buf: owned_buf,
                    fin_sent: false,
                    fin_acked: false,
                });
            }
            SendStreamState::DataSent { .. } => qtrace!([self], "already in DataSent state"),
            SendStreamState::DataRecvd { .. } => qtrace!([self], "already in DataRecvd state"),
            SendStreamState::ResetSent { .. } => qtrace!([self], "already in ResetSent state"),
            SendStreamState::ResetRecvd { .. } => qtrace!([self], "already in ResetRecvd state"),
        }
    }

    pub fn reset(&mut self, err: AppError) {
        match &self.state {
            SendStreamState::Ready { fc, .. } => {
                let final_size = fc.used();
                self.state.transition(SendStreamState::ResetSent {
                    err,
                    final_size,
                    priority: Some(self.priority),
                    final_retired: 0,
                    final_written: 0,
                });
            }
            SendStreamState::Send { fc, send_buf, .. } => {
                let final_size = fc.used();
                let final_retired = send_buf.retired();
                let buffered = u64::try_from(send_buf.buffered()).unwrap();
                self.state.transition(SendStreamState::ResetSent {
                    err,
                    final_size,
                    priority: Some(self.priority),
                    final_retired,
                    final_written: buffered,
                });
            }
            SendStreamState::DataSent { send_buf, .. } => {
                let final_size = send_buf.used();
                let final_retired = send_buf.retired();
                let buffered = u64::try_from(send_buf.buffered()).unwrap();
                self.state.transition(SendStreamState::ResetSent {
                    err,
                    final_size,
                    priority: Some(self.priority),
                    final_retired,
                    final_written: buffered,
                });
            }
            SendStreamState::DataRecvd { .. } => qtrace!([self], "already in DataRecvd state"),
            SendStreamState::ResetSent { .. } => qtrace!([self], "already in ResetSent state"),
            SendStreamState::ResetRecvd { .. } => qtrace!([self], "already in ResetRecvd state"),
        };
    }

    #[cfg(test)]
    pub(crate) fn state(&mut self) -> &mut SendStreamState {
        &mut self.state
    }
}

impl ::std::fmt::Display for SendStream {
    fn fmt(&self, f: &mut ::std::fmt::Formatter) -> ::std::fmt::Result {
        write!(f, "SendStream {}", self.stream_id)
    }
}

#[derive(Debug, Default)]
pub(crate) struct SendStreams {
    map: IndexMap<StreamId, SendStream>,

    // What we really want is a Priority Queue that we can do arbitrary
    // removes from (so we can reprioritize). BinaryHeap doesn't work,
    // because there's no remove().  BTreeMap doesn't work, since you can't
    // duplicate keys.  PriorityQueue does have what we need, except for an
    // ordered iterator that doesn't consume the queue.  So we roll our own.

    // So we use a sorted Vec<> for the regular streams (that's usually all of
    // them), and then a BTreeMap of an entry for each SendOrder value, and
    // for each of those entries a Vec of the stream_ids at that
    // sendorder.  In most cases (such as stream-per-frame), there will be
    // a single stream at a given sendorder.

    // These both store stream_ids, which need to be looked up in 'map'.
    // This avoids the complexity of trying to hold references to the
    // Streams which are owned by the IndexMap.
    sendordered: BTreeMap<SendOrder, Vec<StreamId>>,
    regular: Vec<StreamId>, // streams with no SendOrder set, sorted in stream_id order
}

impl SendStreams {
    pub fn get(&self, id: StreamId) -> Res<&SendStream> {
        self.map.get(&id).ok_or(Error::InvalidStreamId)
    }

    pub fn get_mut(&mut self, id: StreamId) -> Res<&mut SendStream> {
        self.map.get_mut(&id).ok_or(Error::InvalidStreamId)
    }

    pub fn exists(&self, id: StreamId) -> bool {
        self.map.contains_key(&id)
    }

    pub fn insert(&mut self, id: StreamId, stream: SendStream) {
        self.map.insert(id, stream);
	// This normally is only called when a new stream is created.  If
	// so, because of how we allocate StreamIds, it should always have
	// the largest value.  This means we can just append it to the
	// regular vector.  However, if we were ever to change this
	// invariant, things would break subtly.

	// We could add assertions, or we can try to insert at the end and
	// if not fall back to binary-search insertion
	if matches!(self.regular.last(), Some(last) if id > *last) {
	  self.regular.push(id);
	} else {
	  Self::insert_streamid(&mut self.regular, &id);
        }
    }

    pub fn set_sendorder(&mut self, stream_id: StreamId, sendorder: Option<SendOrder>) -> Res<()> {
	// don't grab stream here; causes borrow errors
        let old_sendorder = self.map.get(&stream_id).unwrap().sendorder();
	if old_sendorder != sendorder {
	    // we have to remove it from the list it was in, and reinsert it with the new
	    // sendorder key
	    let mut vec = if let Some(old) = old_sendorder {
		self.sendordered.get_mut(&old).unwrap()
            } else {
		&mut self.regular
	    };
	    Self::remove_streamid(&mut vec, &stream_id);
            self.get_mut(stream_id).unwrap().set_sendorder(sendorder);
	    if let Some(order) = sendorder {
		vec = self.sendordered.entry(order).or_default();
	    } else {
		vec = &mut self.regular;
	    }
	    Self::insert_streamid(&mut vec, &stream_id);
	    qtrace!(
		"ordering of stream_ids: {:?}",
		self.sendordered.values().collect::<Vec::<_>>()
            );
	}
	Ok(())
    }

    pub fn acked(&mut self, token: &SendStreamRecoveryToken) {
        if let Some(ss) = self.map.get_mut(&token.id) {
            ss.mark_as_acked(token.offset, token.length, token.fin);
        }
    }

    pub fn reset_acked(&mut self, id: StreamId) {
        if let Some(ss) = self.map.get_mut(&id) {
            ss.reset_acked()
        }
    }

    pub fn lost(&mut self, token: &SendStreamRecoveryToken) {
        if let Some(ss) = self.map.get_mut(&token.id) {
            ss.mark_as_lost(token.offset, token.length, token.fin);
        }
    }

    pub fn reset_lost(&mut self, stream_id: StreamId) {
        if let Some(ss) = self.map.get_mut(&stream_id) {
            ss.reset_lost();
        }
    }

    pub fn blocked_lost(&mut self, stream_id: StreamId, limit: u64) {
        if let Some(ss) = self.map.get_mut(&stream_id) {
            ss.blocked_lost(limit);
        }
    }

    pub fn clear(&mut self) {
        self.map.clear();
	self.sendordered.clear();
	self.regular.clear();
    }

    pub fn remove_terminal(&mut self) {
	Self::remove_terminal_internal(&mut self.map, &mut self.regular, &mut self.sendordered);
    }

    fn remove_terminal_internal(map: &mut IndexMap<StreamId, SendStream>, regular: &mut Vec<StreamId>, sendordered: &mut BTreeMap<SendOrder, Vec<StreamId>>) {
	// Take refs to all the items we need to modify instead of &mut
	// self to keept the compiler happy (if we use self.map.retain it
	// gets upset due to borrows)
	map.retain(|stream_id, stream| {
	    if stream.is_terminal() {
		match stream.sendorder() {
		    None => Self::remove_streamid(regular, &stream_id),
		    Some(sendorder) => Self::remove_streamid(sendordered.get_mut(&sendorder).unwrap(), stream_id),
		};
		return false;
	    }
	    return true;
	});
    }

    fn insert_streamid(vec: &mut Vec<StreamId>, stream_id: &StreamId) {
	match vec.binary_search(stream_id) {
	    Ok(_) => panic!("Duplicate stream_id {}", stream_id), // element already in vector @ `pos`
	    Err(pos) => vec.insert(pos, *stream_id),
	}
    }

    fn remove_streamid(vec: &mut Vec<StreamId>, stream_id: &StreamId) -> bool {
	match vec.binary_search(stream_id) {
	    Ok(pos) => { vec.remove(pos); },
	    Err(_) => panic!("Missing stream_id {}", stream_id), // element already in vector @ `pos`
	}
	true
    }

    // ordered iterator that iterates over the regular streams and then
    // the ordered streams, from highest to lowest.   Note: no attempt at
    // fairness is made here.
    // Note: the BTreeMap is keyed by SendOrder, but it would normally iterate
    // smallest-to-largest, and we want the opposite.
    #[allow(dead_code)]
    pub fn ordered_iter(&mut self) -> impl Iterator<Item = &StreamId> {
	self.regular.iter().chain(self.sendordered.values().rev().flatten())
    }

    #[allow(dead_code)]
    pub fn iter(&mut self) -> impl Iterator<Item = (&StreamId, &SendStream)> {
      self.map.iter()
    }

    pub(crate) fn write_frames(
        &mut self,
        priority: TransmissionPriority,
        builder: &mut PacketBuilder,
        tokens: &mut Vec<RecoveryToken>,
        stats: &mut FrameStats,
    ) {
        qtrace!("write STREAM frames at priority {:?}", priority);
        // WebTransport data (which is Normal) may have a SendOrder
	// priority attached.  The spec states (6.3 write-chunk 6.1):

        // If stream.[[SendOrder]] is null then this sending MUST NOT
	// starve except for flow control reasons or error.  If
	// stream.[[SendOrder]] is not null then this sending MUST starve
	// until all bytes queued for sending on WebTransportSendStreams
	// with a non-null and higher [[SendOrder]], that are neither
	// errored nor blocked by flow control, have been sent.

	// So data without SendOrder goes first.   Then the highest priority
	// SendOrdered streams.   Round-robining the data at the same priority
	// isn't required (currently) by the spec, but would be good to do in the future.
	//
	// iterator is in-line to avoid complaints from the compiler
	let stream_ids = self.regular.iter().chain(self.sendordered.values().rev().flatten());
	for stream_id in stream_ids {
	    let stream = self.map.get_mut(stream_id).unwrap();
            if !stream.write_reset_frame(priority, builder, tokens, stats) {
                stream.write_blocked_frame(priority, builder, tokens, stats);
		if builder.is_full() {
                    return;
		}
                stream.write_stream_frame(priority, builder, tokens, stats);
		if builder.is_full() {
                    return;
		}
            }
        }
    }

    pub fn update_initial_limit(&mut self, remote: &TransportParameters) {
        for (id, ss) in self.map.iter_mut() {
            let limit = if id.is_bidi() {
                assert!(!id.is_remote_initiated(Role::Client));
                remote.get_integer(tparams::INITIAL_MAX_STREAM_DATA_BIDI_REMOTE)
            } else {
                remote.get_integer(tparams::INITIAL_MAX_STREAM_DATA_UNI)
            };
            ss.set_max_stream_data(limit);
        }
    }
}

impl<'a> IntoIterator for &'a mut SendStreams {
    type Item = (&'a StreamId, &'a mut SendStream);
    type IntoIter = indexmap::map::IterMut<'a, StreamId, SendStream>;

    fn into_iter(self) -> indexmap::map::IterMut<'a, StreamId, SendStream> {
        self.map.iter_mut()
    }
}

#[derive(Debug, Clone)]
pub struct SendStreamRecoveryToken {
    pub(crate) id: StreamId,
    offset: u64,
    length: usize,
    fin: bool,
}

#[cfg(test)]
mod tests {
    use super::*;

    use crate::events::ConnectionEvent;
    use neqo_common::{event::Provider, hex_with_len, qtrace};

    fn connection_fc(limit: u64) -> Rc<RefCell<SenderFlowControl<()>>> {
        Rc::new(RefCell::new(SenderFlowControl::new((), limit)))
    }

    #[test]
    fn test_mark_range() {
        let mut rt = RangeTracker::default();

        // ranges can go from nothing->Sent if queued for retrans and then
        // acks arrive
        rt.mark_range(5, 5, RangeState::Acked);
        assert_eq!(rt.highest_offset(), 10);
        assert_eq!(rt.acked_from_zero(), 0);
        rt.mark_range(10, 4, RangeState::Acked);
        assert_eq!(rt.highest_offset(), 14);
        assert_eq!(rt.acked_from_zero(), 0);

        rt.mark_range(0, 5, RangeState::Sent);
        assert_eq!(rt.highest_offset(), 14);
        assert_eq!(rt.acked_from_zero(), 0);
        rt.mark_range(0, 5, RangeState::Acked);
        assert_eq!(rt.highest_offset(), 14);
        assert_eq!(rt.acked_from_zero(), 14);

        rt.mark_range(12, 20, RangeState::Acked);
        assert_eq!(rt.highest_offset(), 32);
        assert_eq!(rt.acked_from_zero(), 32);

        // ack the lot
        rt.mark_range(0, 400, RangeState::Acked);
        assert_eq!(rt.highest_offset(), 400);
        assert_eq!(rt.acked_from_zero(), 400);

        // acked trumps sent
        rt.mark_range(0, 200, RangeState::Sent);
        assert_eq!(rt.highest_offset(), 400);
        assert_eq!(rt.acked_from_zero(), 400);
    }

    #[test]
    fn unmark_sent_start() {
        let mut rt = RangeTracker::default();

        rt.mark_range(0, 5, RangeState::Sent);
        assert_eq!(rt.highest_offset(), 5);
        assert_eq!(rt.acked_from_zero(), 0);

        rt.unmark_sent();
        assert_eq!(rt.highest_offset(), 0);
        assert_eq!(rt.acked_from_zero(), 0);
        assert_eq!(rt.first_unmarked_range(), (0, None));
    }

    #[test]
    fn unmark_sent_middle() {
        let mut rt = RangeTracker::default();

        rt.mark_range(0, 5, RangeState::Acked);
        assert_eq!(rt.highest_offset(), 5);
        assert_eq!(rt.acked_from_zero(), 5);
        rt.mark_range(5, 5, RangeState::Sent);
        assert_eq!(rt.highest_offset(), 10);
        assert_eq!(rt.acked_from_zero(), 5);
        rt.mark_range(10, 5, RangeState::Acked);
        assert_eq!(rt.highest_offset(), 15);
        assert_eq!(rt.acked_from_zero(), 5);
        assert_eq!(rt.first_unmarked_range(), (15, None));

        rt.unmark_sent();
        assert_eq!(rt.highest_offset(), 15);
        assert_eq!(rt.acked_from_zero(), 5);
        assert_eq!(rt.first_unmarked_range(), (5, Some(5)));
    }

    #[test]
    fn unmark_sent_end() {
        let mut rt = RangeTracker::default();

        rt.mark_range(0, 5, RangeState::Acked);
        assert_eq!(rt.highest_offset(), 5);
        assert_eq!(rt.acked_from_zero(), 5);
        rt.mark_range(5, 5, RangeState::Sent);
        assert_eq!(rt.highest_offset(), 10);
        assert_eq!(rt.acked_from_zero(), 5);
        assert_eq!(rt.first_unmarked_range(), (10, None));

        rt.unmark_sent();
        assert_eq!(rt.highest_offset(), 5);
        assert_eq!(rt.acked_from_zero(), 5);
        assert_eq!(rt.first_unmarked_range(), (5, None));
    }

    #[test]
    fn truncate_front() {
        let mut v = VecDeque::new();
        v.push_back(5);
        v.push_back(6);
        v.push_back(7);
        v.push_front(4usize);

        v.rotate_left(1);
        v.truncate(3);
        assert_eq!(*v.front().unwrap(), 5);
        assert_eq!(*v.back().unwrap(), 7);
    }

    #[test]
    fn test_unmark_range() {
        let mut rt = RangeTracker::default();

        rt.mark_range(5, 5, RangeState::Acked);
        rt.mark_range(10, 5, RangeState::Sent);

        // Should unmark sent but not acked range
        rt.unmark_range(7, 6);

        let res = rt.first_unmarked_range();
        assert_eq!(res, (0, Some(5)));
        assert_eq!(
            rt.used.iter().next().unwrap(),
            (&5, &(5, RangeState::Acked))
        );
        assert_eq!(
            rt.used.iter().nth(1).unwrap(),
            (&13, &(2, RangeState::Sent))
        );
        assert!(rt.used.iter().nth(2).is_none());
        rt.mark_range(0, 5, RangeState::Sent);

        let res = rt.first_unmarked_range();
        assert_eq!(res, (10, Some(3)));
        rt.mark_range(10, 3, RangeState::Sent);

        let res = rt.first_unmarked_range();
        assert_eq!(res, (15, None));
    }

    #[test]
    #[allow(clippy::cognitive_complexity)]
    fn tx_buffer_next_bytes_1() {
        let mut txb = TxBuffer::new();

        assert_eq!(txb.avail(), SEND_BUFFER_SIZE);

        // Fill the buffer
        assert_eq!(txb.send(&[1; SEND_BUFFER_SIZE * 2]), SEND_BUFFER_SIZE);
        assert!(matches!(txb.next_bytes(),
			 Some((0, x)) if x.len()==SEND_BUFFER_SIZE
			 && x.iter().all(|ch| *ch == 1)));

        // Mark almost all as sent. Get what's left
        let one_byte_from_end = SEND_BUFFER_SIZE as u64 - 1;
        txb.mark_as_sent(0, one_byte_from_end as usize);
        assert!(matches!(txb.next_bytes(),
			 Some((start, x)) if x.len() == 1
			 && start == one_byte_from_end
			 && x.iter().all(|ch| *ch == 1)));

        // Mark all as sent. Get nothing
        txb.mark_as_sent(0, SEND_BUFFER_SIZE);
        assert!(matches!(txb.next_bytes(), None));

        // Mark as lost. Get it again
        txb.mark_as_lost(one_byte_from_end, 1);
        assert!(matches!(txb.next_bytes(),
			 Some((start, x)) if x.len() == 1
			 && start == one_byte_from_end
			 && x.iter().all(|ch| *ch == 1)));

        // Mark a larger range lost, including beyond what's in the buffer even.
        // Get a little more
        let five_bytes_from_end = SEND_BUFFER_SIZE as u64 - 5;
        txb.mark_as_lost(five_bytes_from_end, 100);
        assert!(matches!(txb.next_bytes(),
			 Some((start, x)) if x.len() == 5
			 && start == five_bytes_from_end
			 && x.iter().all(|ch| *ch == 1)));

        // Contig acked range at start means it can be removed from buffer
        // Impl of vecdeque should now result in a split buffer when more data
        // is sent
        txb.mark_as_acked(0, five_bytes_from_end as usize);
        assert_eq!(txb.send(&[2; 30]), 30);
        // Just get 5 even though there is more
        assert!(matches!(txb.next_bytes(),
			 Some((start, x)) if x.len() == 5
			 && start == five_bytes_from_end
			 && x.iter().all(|ch| *ch == 1)));
        assert_eq!(txb.retired, five_bytes_from_end);
        assert_eq!(txb.buffered(), 35);

        // Marking that bit as sent should let the last contig bit be returned
        // when called again
        txb.mark_as_sent(five_bytes_from_end, 5);
        assert!(matches!(txb.next_bytes(),
			 Some((start, x)) if x.len() == 30
			 && start == SEND_BUFFER_SIZE as u64
			 && x.iter().all(|ch| *ch == 2)));
    }

    #[test]
    fn tx_buffer_next_bytes_2() {
        let mut txb = TxBuffer::new();

        assert_eq!(txb.avail(), SEND_BUFFER_SIZE);

        // Fill the buffer
        assert_eq!(txb.send(&[1; SEND_BUFFER_SIZE * 2]), SEND_BUFFER_SIZE);
        assert!(matches!(txb.next_bytes(),
			 Some((0, x)) if x.len()==SEND_BUFFER_SIZE
			 && x.iter().all(|ch| *ch == 1)));

        // As above
        let forty_bytes_from_end = SEND_BUFFER_SIZE as u64 - 40;

        txb.mark_as_acked(0, forty_bytes_from_end as usize);
        assert!(matches!(txb.next_bytes(),
                 Some((start, x)) if x.len() == 40
                 && start == forty_bytes_from_end
        ));

        // Valid new data placed in split locations
        assert_eq!(txb.send(&[2; 100]), 100);

        // Mark a little more as sent
        txb.mark_as_sent(forty_bytes_from_end, 10);
        let thirty_bytes_from_end = forty_bytes_from_end + 10;
        assert!(matches!(txb.next_bytes(),
			 Some((start, x)) if x.len() == 30
			 && start == thirty_bytes_from_end
			 && x.iter().all(|ch| *ch == 1)));

        // Mark a range 'A' in second slice as sent. Should still return the same
        let range_a_start = SEND_BUFFER_SIZE as u64 + 30;
        let range_a_end = range_a_start + 10;
        txb.mark_as_sent(range_a_start, 10);
        assert!(matches!(txb.next_bytes(),
			 Some((start, x)) if x.len() == 30
			 && start == thirty_bytes_from_end
			 && x.iter().all(|ch| *ch == 1)));

        // Ack entire first slice and into second slice
        let ten_bytes_past_end = SEND_BUFFER_SIZE as u64 + 10;
        txb.mark_as_acked(0, ten_bytes_past_end as usize);

        // Get up to marked range A
        assert!(matches!(txb.next_bytes(),
			 Some((start, x)) if x.len() == 20
			 && start == ten_bytes_past_end
			 && x.iter().all(|ch| *ch == 2)));

        txb.mark_as_sent(ten_bytes_past_end, 20);

        // Get bit after earlier marked range A
        assert!(matches!(txb.next_bytes(),
			 Some((start, x)) if x.len() == 60
			 && start == range_a_end
			 && x.iter().all(|ch| *ch == 2)));

        // No more bytes.
        txb.mark_as_sent(range_a_end, 60);
        assert!(matches!(txb.next_bytes(), None));
    }

    #[test]
    fn test_stream_tx() {
        let conn_fc = connection_fc(4096);
        let conn_events = ConnectionEvents::default();

        let mut s = SendStream::new(4.into(), 1024, Rc::clone(&conn_fc), conn_events);

        let res = s.send(&[4; 100]).unwrap();
        assert_eq!(res, 100);
        s.mark_as_sent(0, 50, false);
        if let SendStreamState::Send { fc, .. } = s.state() {
            assert_eq!(fc.used(), 100);
        } else {
            panic!("unexpected stream state");
        }

        // Should hit stream flow control limit before filling up send buffer
        let res = s.send(&[4; SEND_BUFFER_SIZE]).unwrap();
        assert_eq!(res, 1024 - 100);

        // should do nothing, max stream data already 1024
        s.set_max_stream_data(1024);
        let res = s.send(&[4; SEND_BUFFER_SIZE]).unwrap();
        assert_eq!(res, 0);

        // should now hit the conn flow control (4096)
        s.set_max_stream_data(1_048_576);
        let res = s.send(&[4; SEND_BUFFER_SIZE]).unwrap();
        assert_eq!(res, 3072);

        // should now hit the tx buffer size
        conn_fc.borrow_mut().update(SEND_BUFFER_SIZE as u64);
        let res = s.send(&[4; SEND_BUFFER_SIZE + 100]).unwrap();
        assert_eq!(res, SEND_BUFFER_SIZE - 4096);

        // TODO(agrover@mozilla.com): test ooo acks somehow
        s.mark_as_acked(0, 40, false);
    }

    #[test]
    fn test_tx_buffer_acks() {
        let mut tx = TxBuffer::new();
        assert_eq!(tx.send(&[4; 100]), 100);
        let res = tx.next_bytes().unwrap();
        assert_eq!(res.0, 0);
        assert_eq!(res.1.len(), 100);
        tx.mark_as_sent(0, 100);
        let res = tx.next_bytes();
        assert_eq!(res, None);

        tx.mark_as_acked(0, 100);
        let res = tx.next_bytes();
        assert_eq!(res, None);
    }

    #[test]
    fn send_stream_writable_event_gen() {
        let conn_fc = connection_fc(2);
        let mut conn_events = ConnectionEvents::default();

        let mut s = SendStream::new(4.into(), 0, Rc::clone(&conn_fc), conn_events.clone());

        // Stream is initially blocked (conn:2, stream:0)
        // and will not accept data.
        assert_eq!(s.send(b"hi").unwrap(), 0);

        // increasing to (conn:2, stream:2) will allow 2 bytes, and also
        // generate a SendStreamWritable event.
        s.set_max_stream_data(2);
        let evts = conn_events.events().collect::<Vec<_>>();
        assert_eq!(evts.len(), 1);
        assert!(matches!(
            evts[0],
            ConnectionEvent::SendStreamWritable { .. }
        ));
        assert_eq!(s.send(b"hello").unwrap(), 2);

        // increasing to (conn:2, stream:4) will not generate an event or allow
        // sending anything.
        s.set_max_stream_data(4);
        assert_eq!(conn_events.events().count(), 0);
        assert_eq!(s.send(b"hello").unwrap(), 0);

        // Increasing conn max (conn:4, stream:4) will unblock but not emit
        // event b/c that happens in Connection::emit_frame() (tested in
        // connection.rs)
        assert!(conn_fc.borrow_mut().update(4));
        assert_eq!(conn_events.events().count(), 0);
        assert_eq!(s.avail(), 2);
        assert_eq!(s.send(b"hello").unwrap(), 2);

        // No event because still blocked by conn
        s.set_max_stream_data(1_000_000_000);
        assert_eq!(conn_events.events().count(), 0);

        // No event because happens in emit_frame()
        conn_fc.borrow_mut().update(1_000_000_000);
        assert_eq!(conn_events.events().count(), 0);

        // Unblocking both by a large amount will cause avail() to be limited by
        // tx buffer size.
        assert_eq!(s.avail(), SEND_BUFFER_SIZE - 4);

        assert_eq!(
            s.send(&[b'a'; SEND_BUFFER_SIZE]).unwrap(),
            SEND_BUFFER_SIZE - 4
        );

        // No event because still blocked by tx buffer full
        s.set_max_stream_data(2_000_000_000);
        assert_eq!(conn_events.events().count(), 0);
        assert_eq!(s.send(b"hello").unwrap(), 0);
    }

    #[test]
    fn send_stream_writable_event_new_stream() {
        let conn_fc = connection_fc(2);
        let mut conn_events = ConnectionEvents::default();

        let _s = SendStream::new(4.into(), 100, conn_fc, conn_events.clone());

        // Creating a new stream with conn and stream credits should result in
        // an event.
        let evts = conn_events.events().collect::<Vec<_>>();
        assert_eq!(evts.len(), 1);
        assert!(matches!(
            evts[0],
            ConnectionEvent::SendStreamWritable { .. }
        ));
    }

    fn as_stream_token(t: &RecoveryToken) -> &SendStreamRecoveryToken {
        if let RecoveryToken::Stream(StreamRecoveryToken::Stream(rt)) = &t {
            rt
        } else {
            panic!();
        }
    }

    #[test]
    // Verify lost frames handle fin properly
    fn send_stream_get_frame_data() {
        let conn_fc = connection_fc(100);
        let conn_events = ConnectionEvents::default();

        let mut s = SendStream::new(0.into(), 100, conn_fc, conn_events);
        s.send(&[0; 10]).unwrap();
        s.close();

        let mut ss = SendStreams::default();
        ss.insert(StreamId::from(0), s);

        let mut tokens = Vec::new();
        let mut builder = PacketBuilder::short(Encoder::new(), false, []);

        // Write a small frame: no fin.
        let written = builder.len();
        builder.set_limit(written + 6);
        ss.write_frames(
            TransmissionPriority::default(),
            &mut builder,
            &mut tokens,
            &mut FrameStats::default(),
        );
        assert_eq!(builder.len(), written + 6);
        assert_eq!(tokens.len(), 1);
        let f1_token = tokens.remove(0);
        assert!(!as_stream_token(&f1_token).fin);

        // Write the rest: fin.
        let written = builder.len();
        builder.set_limit(written + 200);
        ss.write_frames(
            TransmissionPriority::default(),
            &mut builder,
            &mut tokens,
            &mut FrameStats::default(),
        );
        assert_eq!(builder.len(), written + 10);
        assert_eq!(tokens.len(), 1);
        let f2_token = tokens.remove(0);
        assert!(as_stream_token(&f2_token).fin);

        // Should be no more data to frame.
        let written = builder.len();
        ss.write_frames(
            TransmissionPriority::default(),
            &mut builder,
            &mut tokens,
            &mut FrameStats::default(),
        );
        assert_eq!(builder.len(), written);
        assert!(tokens.is_empty());

        // Mark frame 1 as lost
        ss.lost(as_stream_token(&f1_token));

        // Next frame should not set fin even though stream has fin but frame
        // does not include end of stream
        let written = builder.len();
        ss.write_frames(
            TransmissionPriority::default() + RetransmissionPriority::default(),
            &mut builder,
            &mut tokens,
            &mut FrameStats::default(),
        );
        assert_eq!(builder.len(), written + 7); // Needs a length this time.
        assert_eq!(tokens.len(), 1);
        let f4_token = tokens.remove(0);
        assert!(!as_stream_token(&f4_token).fin);

        // Mark frame 2 as lost
        ss.lost(as_stream_token(&f2_token));

        // Next frame should set fin because it includes end of stream
        let written = builder.len();
        ss.write_frames(
            TransmissionPriority::default() + RetransmissionPriority::default(),
            &mut builder,
            &mut tokens,
            &mut FrameStats::default(),
        );
        assert_eq!(builder.len(), written + 10);
        assert_eq!(tokens.len(), 1);
        let f5_token = tokens.remove(0);
        assert!(as_stream_token(&f5_token).fin);
    }

    #[test]
    #[allow(clippy::cognitive_complexity)]
    // Verify lost frames handle fin properly with zero length fin
    fn send_stream_get_frame_zerolength_fin() {
        let conn_fc = connection_fc(100);
        let conn_events = ConnectionEvents::default();

        let mut s = SendStream::new(0.into(), 100, conn_fc, conn_events);
        s.send(&[0; 10]).unwrap();

        let mut ss = SendStreams::default();
        ss.insert(StreamId::from(0), s);

        let mut tokens = Vec::new();
        let mut builder = PacketBuilder::short(Encoder::new(), false, []);
        ss.write_frames(
            TransmissionPriority::default(),
            &mut builder,
            &mut tokens,
            &mut FrameStats::default(),
        );
        let f1_token = tokens.remove(0);
        assert_eq!(as_stream_token(&f1_token).offset, 0);
        assert_eq!(as_stream_token(&f1_token).length, 10);
        assert!(!as_stream_token(&f1_token).fin);

        // Should be no more data to frame
        ss.write_frames(
            TransmissionPriority::default(),
            &mut builder,
            &mut tokens,
            &mut FrameStats::default(),
        );
        assert!(tokens.is_empty());

        ss.get_mut(StreamId::from(0)).unwrap().close();

        ss.write_frames(
            TransmissionPriority::default(),
            &mut builder,
            &mut tokens,
            &mut FrameStats::default(),
        );
        let f2_token = tokens.remove(0);
        assert_eq!(as_stream_token(&f2_token).offset, 10);
        assert_eq!(as_stream_token(&f2_token).length, 0);
        assert!(as_stream_token(&f2_token).fin);

        // Mark frame 2 as lost
        ss.lost(as_stream_token(&f2_token));

        // Next frame should set fin
        ss.write_frames(
            TransmissionPriority::default(),
            &mut builder,
            &mut tokens,
            &mut FrameStats::default(),
        );
        let f3_token = tokens.remove(0);
        assert_eq!(as_stream_token(&f3_token).offset, 10);
        assert_eq!(as_stream_token(&f3_token).length, 0);
        assert!(as_stream_token(&f3_token).fin);

        // Mark frame 1 as lost
        ss.lost(as_stream_token(&f1_token));

        // Next frame should set fin and include all data
        ss.write_frames(
            TransmissionPriority::default(),
            &mut builder,
            &mut tokens,
            &mut FrameStats::default(),
        );
        let f4_token = tokens.remove(0);
        assert_eq!(as_stream_token(&f4_token).offset, 0);
        assert_eq!(as_stream_token(&f4_token).length, 10);
        assert!(as_stream_token(&f4_token).fin);
    }

    #[test]
    fn data_blocked() {
        let conn_fc = connection_fc(5);
        let conn_events = ConnectionEvents::default();

        let stream_id = StreamId::from(4);
        let mut s = SendStream::new(stream_id, 2, Rc::clone(&conn_fc), conn_events);

        // Only two bytes can be sent due to the stream limit.
        assert_eq!(s.send(b"abc").unwrap(), 2);
        assert_eq!(s.next_bytes(false), Some((0, &b"ab"[..])));

        // This doesn't report blocking yet.
        let mut builder = PacketBuilder::short(Encoder::new(), false, []);
        let mut tokens = Vec::new();
        let mut stats = FrameStats::default();
        s.write_blocked_frame(
            TransmissionPriority::default(),
            &mut builder,
            &mut tokens,
            &mut stats,
        );
        assert_eq!(stats.stream_data_blocked, 0);

        // Blocking is reported after sending the last available credit.
        s.mark_as_sent(0, 2, false);
        s.write_blocked_frame(
            TransmissionPriority::default(),
            &mut builder,
            &mut tokens,
            &mut stats,
        );
        assert_eq!(stats.stream_data_blocked, 1);

        // Now increase the stream limit and test the connection limit.
        s.set_max_stream_data(10);

        assert_eq!(s.send(b"abcd").unwrap(), 3);
        assert_eq!(s.next_bytes(false), Some((2, &b"abc"[..])));
        // DATA_BLOCKED is not sent yet.
        conn_fc
            .borrow_mut()
            .write_frames(&mut builder, &mut tokens, &mut stats);
        assert_eq!(stats.data_blocked, 0);

        // DATA_BLOCKED is queued once bytes using all credit are sent.
        s.mark_as_sent(2, 3, false);
        conn_fc
            .borrow_mut()
            .write_frames(&mut builder, &mut tokens, &mut stats);
        assert_eq!(stats.data_blocked, 1);
    }

    #[test]
    fn data_blocked_atomic() {
        let conn_fc = connection_fc(5);
        let conn_events = ConnectionEvents::default();

        let stream_id = StreamId::from(4);
        let mut s = SendStream::new(stream_id, 2, Rc::clone(&conn_fc), conn_events);

        // Stream is initially blocked (conn:5, stream:2)
        // and will not accept atomic write of 3 bytes.
        assert_eq!(s.send_atomic(b"abc").unwrap(), 0);

        // Assert that STREAM_DATA_BLOCKED is sent.
        let mut builder = PacketBuilder::short(Encoder::new(), false, []);
        let mut tokens = Vec::new();
        let mut stats = FrameStats::default();
        s.write_blocked_frame(
            TransmissionPriority::default(),
            &mut builder,
            &mut tokens,
            &mut stats,
        );
        assert_eq!(stats.stream_data_blocked, 1);

        // Assert that a non-atomic write works.
        assert_eq!(s.send(b"abc").unwrap(), 2);
        assert_eq!(s.next_bytes(false), Some((0, &b"ab"[..])));
        s.mark_as_sent(0, 2, false);

        // Set limits to (conn:5, stream:10).
        s.set_max_stream_data(10);

        // An atomic write of 4 bytes exceeds the remaining limit of 3.
        assert_eq!(s.send_atomic(b"abcd").unwrap(), 0);

        // Assert that DATA_BLOCKED is sent.
        conn_fc
            .borrow_mut()
            .write_frames(&mut builder, &mut tokens, &mut stats);
        assert_eq!(stats.data_blocked, 1);

        // Check that a non-atomic write works.
        assert_eq!(s.send(b"abcd").unwrap(), 3);
        assert_eq!(s.next_bytes(false), Some((2, &b"abc"[..])));
        s.mark_as_sent(2, 3, false);

        // Increase limits to (conn:15, stream:15).
        s.set_max_stream_data(15);
        conn_fc.borrow_mut().update(15);

        // Check that atomic writing right up to the limit works.
        assert_eq!(s.send_atomic(b"abcdefghij").unwrap(), 10);
    }

    #[test]
    fn ack_fin_first() {
        const MESSAGE: &[u8] = b"hello";
        let len_u64 = u64::try_from(MESSAGE.len()).unwrap();

        let conn_fc = connection_fc(len_u64);
        let conn_events = ConnectionEvents::default();

        let mut s = SendStream::new(StreamId::new(100), 0, conn_fc, conn_events);
        s.set_max_stream_data(len_u64);

        // Send all the data, then the fin.
        _ = s.send(MESSAGE).unwrap();
        s.mark_as_sent(0, MESSAGE.len(), false);
        s.close();
        s.mark_as_sent(len_u64, 0, true);

        // Ack the fin, then the data.
        s.mark_as_acked(len_u64, 0, true);
        s.mark_as_acked(0, MESSAGE.len(), false);
        assert!(s.is_terminal());
    }

    #[test]
    fn ack_then_lose_fin() {
        const MESSAGE: &[u8] = b"hello";
        let len_u64 = u64::try_from(MESSAGE.len()).unwrap();

        let conn_fc = connection_fc(len_u64);
        let conn_events = ConnectionEvents::default();

        let id = StreamId::new(100);
        let mut s = SendStream::new(id, 0, conn_fc, conn_events);
        s.set_max_stream_data(len_u64);

        // Send all the data, then the fin.
        _ = s.send(MESSAGE).unwrap();
        s.mark_as_sent(0, MESSAGE.len(), false);
        s.close();
        s.mark_as_sent(len_u64, 0, true);

        // Ack the fin, then mark it lost.
        s.mark_as_acked(len_u64, 0, true);
        s.mark_as_lost(len_u64, 0, true);

        // No frame should be sent here.
        let mut builder = PacketBuilder::short(Encoder::new(), false, []);
        let mut tokens = Vec::new();
        let mut stats = FrameStats::default();
        s.write_stream_frame(
            TransmissionPriority::default(),
            &mut builder,
            &mut tokens,
            &mut stats,
        );
        assert_eq!(stats.stream, 0);
    }

    /// Create a `SendStream` and force it into a state where it believes that
    /// `offset` bytes have already been sent and acknowledged.
    fn stream_with_sent(stream: u64, offset: usize) -> SendStream {
        const MAX_VARINT: u64 = (1 << 62) - 1;

        let conn_fc = connection_fc(MAX_VARINT);
        let mut s = SendStream::new(
            StreamId::from(stream),
            MAX_VARINT,
            conn_fc,
            ConnectionEvents::default(),
        );

        let mut send_buf = TxBuffer::new();
        send_buf.retired = u64::try_from(offset).unwrap();
        send_buf.ranges.mark_range(0, offset, RangeState::Acked);
        let mut fc = SenderFlowControl::new(StreamId::from(stream), MAX_VARINT);
        fc.consume(offset);
        let conn_fc = Rc::new(RefCell::new(SenderFlowControl::new((), MAX_VARINT)));
        s.state = SendStreamState::Send {
            fc,
            conn_fc,
            send_buf,
        };
        s
    }

    fn frame_sent_sid(stream: u64, offset: usize, len: usize, fin: bool, space: usize) -> bool {
        const BUF: &[u8] = &[0x42; 128];

        qtrace!(
            "frame_sent stream={} offset={} len={} fin={}, space={}",
            stream,
            offset,
            len,
            fin,
            space
        );

        let mut s = stream_with_sent(stream, offset);

        // Now write out the proscribed data and maybe close.
        if len > 0 {
            s.send(&BUF[..len]).unwrap();
        }
        if fin {
            s.close();
        }

        let mut builder = PacketBuilder::short(Encoder::new(), false, []);
        let header_len = builder.len();
        builder.set_limit(header_len + space);

        let mut tokens = Vec::new();
        let mut stats = FrameStats::default();
        s.write_stream_frame(
            TransmissionPriority::default(),
            &mut builder,
            &mut tokens,
            &mut stats,
        );
        qtrace!(
            "STREAM frame: {}",
            hex_with_len(&builder.as_ref()[header_len..])
        );
        stats.stream > 0
    }

    fn frame_sent(offset: usize, len: usize, fin: bool, space: usize) -> bool {
        frame_sent_sid(0, offset, len, fin, space)
    }

    #[test]
    fn stream_frame_empty() {
        // Stream frames with empty data and no fin never work.
        assert!(!frame_sent(10, 0, false, 2));
        assert!(!frame_sent(10, 0, false, 3));
        assert!(!frame_sent(10, 0, false, 4));
        assert!(!frame_sent(10, 0, false, 5));
        assert!(!frame_sent(10, 0, false, 100));

        // Empty data with fin is only a problem if there is no space.
        assert!(!frame_sent(0, 0, true, 1));
        assert!(frame_sent(0, 0, true, 2));
        assert!(!frame_sent(10, 0, true, 2));
        assert!(frame_sent(10, 0, true, 3));
        assert!(frame_sent(10, 0, true, 4));
        assert!(frame_sent(10, 0, true, 5));
        assert!(frame_sent(10, 0, true, 100));
    }

    #[test]
    fn stream_frame_minimum() {
        // Add minimum data
        assert!(!frame_sent(10, 1, false, 3));
        assert!(!frame_sent(10, 1, true, 3));
        assert!(frame_sent(10, 1, false, 4));
        assert!(frame_sent(10, 1, true, 4));
        assert!(frame_sent(10, 1, false, 5));
        assert!(frame_sent(10, 1, true, 5));
        assert!(frame_sent(10, 1, false, 100));
        assert!(frame_sent(10, 1, true, 100));
    }

    #[test]
    fn stream_frame_more() {
        // Try more data
        assert!(!frame_sent(10, 100, false, 3));
        assert!(!frame_sent(10, 100, true, 3));
        assert!(frame_sent(10, 100, false, 4));
        assert!(frame_sent(10, 100, true, 4));
        assert!(frame_sent(10, 100, false, 5));
        assert!(frame_sent(10, 100, true, 5));
        assert!(frame_sent(10, 100, false, 100));
        assert!(frame_sent(10, 100, true, 100));

        assert!(frame_sent(10, 100, false, 1000));
        assert!(frame_sent(10, 100, true, 1000));
    }

    #[test]
    fn stream_frame_big_id() {
        // A value that encodes to the largest varint.
        const BIG: u64 = 1 << 30;
        const BIGSZ: usize = 1 << 30;

        assert!(!frame_sent_sid(BIG, BIGSZ, 0, false, 16));
        assert!(!frame_sent_sid(BIG, BIGSZ, 0, true, 16));
        assert!(!frame_sent_sid(BIG, BIGSZ, 0, false, 17));
        assert!(frame_sent_sid(BIG, BIGSZ, 0, true, 17));
        assert!(!frame_sent_sid(BIG, BIGSZ, 0, false, 18));
        assert!(frame_sent_sid(BIG, BIGSZ, 0, true, 18));

        assert!(!frame_sent_sid(BIG, BIGSZ, 1, false, 17));
        assert!(!frame_sent_sid(BIG, BIGSZ, 1, true, 17));
        assert!(frame_sent_sid(BIG, BIGSZ, 1, false, 18));
        assert!(frame_sent_sid(BIG, BIGSZ, 1, true, 18));
        assert!(frame_sent_sid(BIG, BIGSZ, 1, false, 19));
        assert!(frame_sent_sid(BIG, BIGSZ, 1, true, 19));
        assert!(frame_sent_sid(BIG, BIGSZ, 1, false, 100));
        assert!(frame_sent_sid(BIG, BIGSZ, 1, true, 100));
    }

    fn stream_frame_at_boundary(data: &[u8]) {
        fn send_with_extra_capacity(data: &[u8], extra: usize, expect_full: bool) -> Vec<u8> {
            qtrace!("send_with_extra_capacity {} + {}", data.len(), extra);
            let mut s = stream_with_sent(0, 0);
            s.send(data).unwrap();
            s.close();

            let mut builder = PacketBuilder::short(Encoder::new(), false, []);
            let header_len = builder.len();
            // Add 2 for the frame type and stream ID, then add the extra.
            builder.set_limit(header_len + data.len() + 2 + extra);
            let mut tokens = Vec::new();
            let mut stats = FrameStats::default();
            s.write_stream_frame(
                TransmissionPriority::default(),
                &mut builder,
                &mut tokens,
                &mut stats,
            );
            assert_eq!(stats.stream, 1);
            assert_eq!(builder.is_full(), expect_full);
            Vec::from(Encoder::from(builder)).split_off(header_len)
        }

        // The minimum amount of extra space for getting another frame in.
        let mut enc = Encoder::new();
        enc.encode_varint(u64::try_from(data.len()).unwrap());
        let len_buf = Vec::from(enc);
        let minimum_extra = len_buf.len() + PacketBuilder::MINIMUM_FRAME_SIZE;

        // For anything short of the minimum extra, the frame should fill the packet.
        for i in 0..minimum_extra {
            let frame = send_with_extra_capacity(data, i, true);
            let (header, body) = frame.split_at(2);
            assert_eq!(header, &[0b1001, 0]);
            assert_eq!(body, data);
        }

        // Once there is space for another packet AND a length field,
        // then a length will be added.
        let frame = send_with_extra_capacity(data, minimum_extra, false);
        let (header, rest) = frame.split_at(2);
        assert_eq!(header, &[0b1011, 0]);
        let (len, body) = rest.split_at(len_buf.len());
        assert_eq!(len, &len_buf);
        assert_eq!(body, data);
    }

    /// 16383/16384 is an odd boundary in STREAM frame construction.
    /// That is the boundary where a length goes from 2 bytes to 4 bytes.
    /// Test that we correctly add a length field to the frame; and test
    /// that if we don't, then we don't allow other frames to be added.
    #[test]
    fn stream_frame_16384() {
        stream_frame_at_boundary(&[4; 16383]);
        stream_frame_at_boundary(&[4; 16384]);
    }

    /// 63/64 is the other odd boundary.
    #[test]
    fn stream_frame_64() {
        stream_frame_at_boundary(&[2; 63]);
        stream_frame_at_boundary(&[2; 64]);
    }

    fn check_stats(
        stream: &SendStream,
        expected_written: u64,
        expected_sent: u64,
        expected_acked: u64,
    ) {
        let stream_stats = stream.stats();
        assert_eq!(stream_stats.bytes_written(), expected_written);
        assert_eq!(stream_stats.bytes_sent(), expected_sent);
        assert_eq!(stream_stats.bytes_acked(), expected_acked);
    }

    #[test]
    fn send_stream_stats() {
        const MESSAGE: &[u8] = b"hello";
        let len_u64 = u64::try_from(MESSAGE.len()).unwrap();

        let conn_fc = connection_fc(len_u64);
        let conn_events = ConnectionEvents::default();

        let id = StreamId::new(100);
        let mut s = SendStream::new(id, 0, conn_fc, conn_events);
        s.set_max_stream_data(len_u64);

        // Initial stats should be all 0.
        check_stats(&s, 0, 0, 0);
        // Adter sending the data, bytes_written should be increased.
        _ = s.send(MESSAGE).unwrap();
        check_stats(&s, len_u64, 0, 0);

        // Adter calling mark_as_sent, bytes_sent should be increased.
        s.mark_as_sent(0, MESSAGE.len(), false);
        check_stats(&s, len_u64, len_u64, 0);

        s.close();
        s.mark_as_sent(len_u64, 0, true);

        // In the end, check bytes_acked.
        s.mark_as_acked(0, MESSAGE.len(), false);
        check_stats(&s, len_u64, len_u64, len_u64);

        s.mark_as_acked(len_u64, 0, true);
        assert!(s.is_terminal());
    }
}<|MERGE_RESOLUTION|>--- conflicted
+++ resolved
@@ -615,11 +615,8 @@
     priority: TransmissionPriority,
     retransmission_priority: RetransmissionPriority,
     retransmission_offset: u64,
-<<<<<<< HEAD
     sendorder: Option<SendOrder>,
-=======
     bytes_sent: u64,
->>>>>>> df8f1091
 }
 
 impl Hash for SendStream {
@@ -652,11 +649,8 @@
             priority: TransmissionPriority::default(),
             retransmission_priority: RetransmissionPriority::default(),
             retransmission_offset: 0,
-<<<<<<< HEAD
-	    sendorder: None,
-=======
+            sendorder: None,
             bytes_sent: 0,
->>>>>>> df8f1091
         };
         if ss.avail() > 0 {
             ss.conn_events.send_stream_writable(stream_id);
