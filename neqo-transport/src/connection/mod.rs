--- conflicted
+++ resolved
@@ -2945,7 +2945,6 @@
         Ok(())
     }
 
-<<<<<<< HEAD
     /// Set the SendOrder of a stream.  Re-enqueues to keep the ordering correct
     /// # Errors
     /// Returns InvalidStreamId if the stream id doesn't exist
@@ -2954,11 +2953,11 @@
         stream_id: StreamId,
         sendorder: Option<SendOrder>,
     ) -> Res<()> {
-	self.streams.set_sendorder(stream_id, sendorder)
-=======
+	      self.streams.set_sendorder(stream_id, sendorder)
+    }
+  
     pub fn stream_stats(&self, stream_id: StreamId) -> Res<SendStreamStats> {
         self.streams.get_send_stream(stream_id).map(|s| s.stats())
->>>>>>> df8f1091
     }
 
     /// Send data on a stream.
