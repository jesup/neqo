// Licensed under the Apache License, Version 2.0 <LICENSE-APACHE or
// http://www.apache.org/licenses/LICENSE-2.0> or the MIT license
// <LICENSE-MIT or http://opensource.org/licenses/MIT>, at your
// option. This file may not be copied, modified, or distributed
// except according to those terms.

// The class implementing a QUIC connection.

use crate::{
    addr_valid::{AddressValidation, NewTokenState},
    cid::{
        ConnectionId, ConnectionIdEntry, ConnectionIdGenerator, ConnectionIdManager,
        ConnectionIdRef, ConnectionIdStore, LOCAL_ACTIVE_CID_LIMIT,
    },
};

use crate::recv_stream::RecvStreamStats;
pub use crate::send_stream::{RetransmissionPriority, SendStreamStats, TransmissionPriority};
use crate::{
    crypto::{Crypto, CryptoDxState, CryptoSpace},
    dump::*,
    events::{ConnectionEvent, ConnectionEvents, OutgoingDatagramOutcome},
    frame::{
        CloseError, Frame, FrameType, FRAME_TYPE_CONNECTION_CLOSE_APPLICATION,
        FRAME_TYPE_CONNECTION_CLOSE_TRANSPORT,
    },
    packet::{DecryptedPacket, PacketBuilder, PacketNumber, PacketType, PublicPacket},
    path::{Path, PathRef, Paths},
    qlog,
    quic_datagrams::{DatagramTracking, QuicDatagrams},
    recovery::{LossRecovery, RecoveryToken, SendProfile},
    rtt::GRANULARITY,
    stats::{Stats, StatsCell},
    stream_id::StreamType,
    streams::{SendOrder, Streams},
    tparams::{
        self, TransportParameter, TransportParameterId, TransportParameters,
        TransportParametersHandler,
    },
    tracking::{AckTracker, PacketNumberSpace, SentPacket},
    version::{Version, WireVersion},
    AppError, ConnectionError, Error, Res, StreamId,
};
use neqo_common::{
    event::Provider as EventProvider, hex, hex_snip_middle, hrtime, qdebug, qerror, qinfo,
    qlog::NeqoQlog, qtrace, qwarn, Datagram, Decoder, Encoder, Role,
};
use neqo_crypto::{
    agent::CertificateInfo, random, Agent, AntiReplay, AuthenticationStatus, Cipher, Client,
    HandshakeState, PrivateKey, PublicKey, ResumptionToken, SecretAgentInfo, SecretAgentPreInfo,
    Server, ZeroRttChecker,
};
use smallvec::SmallVec;
use std::{
    cell::RefCell,
    cmp::{max, min},
    convert::TryFrom,
    fmt::{self, Debug},
    mem,
    net::{IpAddr, SocketAddr},
    ops::RangeInclusive,
    rc::{Rc, Weak},
    time::{Duration, Instant},
};

mod idle;
pub mod params;
mod saved;
mod state;
#[cfg(test)]
pub mod test_internal;

pub use params::{ConnectionParameters, ACK_RATIO_SCALE};
pub use state::{ClosingFrame, State};

use idle::IdleTimeout;
use params::PreferredAddressConfig;
use saved::SavedDatagrams;
use state::StateSignaling;

#[derive(Debug, Default)]
struct Packet(Vec<u8>);

/// The number of Initial packets that the client will send in response
/// to receiving an undecryptable packet during the early part of the
/// handshake.  This is a hack, but a useful one.
const EXTRA_INITIALS: usize = 4;

#[derive(Debug, PartialEq, Eq, Clone, Copy)]
pub enum ZeroRttState {
    Init,
    Sending,
    AcceptedClient,
    AcceptedServer,
    Rejected,
}

#[derive(Clone, Debug, PartialEq, Eq)]
/// Type returned from process() and `process_output()`. Users are required to
/// call these repeatedly until `Callback` or `None` is returned.
pub enum Output {
    /// Connection requires no action.
    None,
    /// Connection requires the datagram be sent.
    Datagram(Datagram),
    /// Connection requires `process_input()` be called when the `Duration`
    /// elapses.
    Callback(Duration),
}

impl Output {
    /// Convert into an `Option<Datagram>`.
    #[must_use]
    pub fn dgram(self) -> Option<Datagram> {
        match self {
            Self::Datagram(dg) => Some(dg),
            _ => None,
        }
    }

    /// Get a reference to the Datagram, if any.
    pub fn as_dgram_ref(&self) -> Option<&Datagram> {
        match self {
            Self::Datagram(dg) => Some(dg),
            _ => None,
        }
    }

    /// Ask how long the caller should wait before calling back.
    #[must_use]
    pub fn callback(&self) -> Duration {
        match self {
            Self::Callback(t) => *t,
            _ => Duration::new(0, 0),
        }
    }
}

/// Used by inner functions like Connection::output.
enum SendOption {
    /// Yes, please send this datagram.
    Yes(Datagram),
    /// Don't send.  If this was blocked on the pacer (the arg is true).
    No(bool),
}

impl Default for SendOption {
    fn default() -> Self {
        Self::No(false)
    }
}

/// Used by `Connection::preprocess` to determine what to do
/// with an packet before attempting to remove protection.
#[derive(Debug, Clone, Copy, PartialEq, Eq)]
enum PreprocessResult {
    /// End processing and return successfully.
    End,
    /// Stop processing this datagram and move on to the next.
    Next,
    /// Continue and process this packet.
    Continue,
}

/// `AddressValidationInfo` holds information relevant to either
/// responding to address validation (`NewToken`, `Retry`) or generating
/// tokens for address validation (`Server`).
enum AddressValidationInfo {
    None,
    // We are a client and have information from `NEW_TOKEN`.
    NewToken(Vec<u8>),
    // We are a client and have received a `Retry` packet.
    Retry {
        token: Vec<u8>,
        retry_source_cid: ConnectionId,
    },
    // We are a server and can generate tokens.
    Server(Weak<RefCell<AddressValidation>>),
}

impl AddressValidationInfo {
    pub fn token(&self) -> &[u8] {
        match self {
            Self::NewToken(token) | Self::Retry { token, .. } => token,
            _ => &[],
        }
    }

    pub fn generate_new_token(
        &mut self,
        peer_address: SocketAddr,
        now: Instant,
    ) -> Option<Vec<u8>> {
        match self {
            Self::Server(ref w) => {
                if let Some(validation) = w.upgrade() {
                    validation
                        .borrow()
                        .generate_new_token(peer_address, now)
                        .ok()
                } else {
                    None
                }
            }
            Self::None => None,
            _ => unreachable!("called a server function on a client"),
        }
    }
}

/// A QUIC Connection
///
/// First, create a new connection using `new_client()` or `new_server()`.
///
/// For the life of the connection, handle activity in the following manner:
/// 1. Perform operations using the `stream_*()` methods.
/// 1. Call `process_input()` when a datagram is received or the timer
/// expires. Obtain information on connection state changes by checking
/// `events()`.
/// 1. Having completed handling current activity, repeatedly call
/// `process_output()` for packets to send, until it returns `Output::Callback`
/// or `Output::None`.
///
/// After the connection is closed (either by calling `close()` or by the
/// remote) continue processing until `state()` returns `Closed`.
pub struct Connection {
    role: Role,
    version: Version,
    state: State,
    tps: Rc<RefCell<TransportParametersHandler>>,
    /// What we are doing with 0-RTT.
    zero_rtt_state: ZeroRttState,
    /// All of the network paths that we are aware of.
    paths: Paths,
    /// This object will generate connection IDs for the connection.
    cid_manager: ConnectionIdManager,
    address_validation: AddressValidationInfo,
    /// The connection IDs that were provided by the peer.
    connection_ids: ConnectionIdStore<[u8; 16]>,

    /// The source connection ID that this endpoint uses for the handshake.
    /// Since we need to communicate this to our peer in tparams, setting this
    /// value is part of constructing the struct.
    local_initial_source_cid: ConnectionId,
    /// The source connection ID from the first packet from the other end.
    /// This is checked against the peer's transport parameters.
    remote_initial_source_cid: Option<ConnectionId>,
    /// The destination connection ID from the first packet from the client.
    /// This is checked by the client against the server's transport parameters.
    original_destination_cid: Option<ConnectionId>,

    /// We sometimes save a datagram against the possibility that keys will later
    /// become available.  This avoids reporting packets as dropped during the handshake
    /// when they are either just reordered or we haven't been able to install keys yet.
    /// In particular, this occurs when asynchronous certificate validation happens.
    saved_datagrams: SavedDatagrams,
    /// Some packets were received, but not tracked.
    received_untracked: bool,

    /// This is responsible for the QuicDatagrams' handling:
    /// <https://datatracker.ietf.org/doc/html/draft-ietf-quic-datagram>
    quic_datagrams: QuicDatagrams,

    pub(crate) crypto: Crypto,
    pub(crate) acks: AckTracker,
    idle_timeout: IdleTimeout,
    streams: Streams,
    state_signaling: StateSignaling,
    loss_recovery: LossRecovery,
    events: ConnectionEvents,
    new_token: NewTokenState,
    stats: StatsCell,
    qlog: NeqoQlog,
    /// A session ticket was received without NEW_TOKEN,
    /// this is when that turns into an event without NEW_TOKEN.
    release_resumption_token_timer: Option<Instant>,
    conn_params: ConnectionParameters,
    hrtime: hrtime::Handle,

    /// For testing purposes it is sometimes necessary to inject frames that wouldn't
    /// otherwise be sent, just to see how a connection handles them.  Inserting them
    /// into packets proper mean that the frames follow the entire processing path.
    #[cfg(test)]
    pub test_frame_writer: Option<Box<dyn test_internal::FrameWriter>>,
}

impl Debug for Connection {
    fn fmt(&self, f: &mut fmt::Formatter) -> fmt::Result {
        write!(
            f,
            "{:?} Connection: {:?} {:?}",
            self.role,
            self.state,
            self.paths.primary_fallible()
        )
    }
}

impl Connection {
    /// A long default for timer resolution, so that we don't tax the
    /// system too hard when we don't need to.
    const LOOSE_TIMER_RESOLUTION: Duration = Duration::from_millis(50);

    /// Create a new QUIC connection with Client role.
    pub fn new_client(
        server_name: impl Into<String>,
        protocols: &[impl AsRef<str>],
        cid_generator: Rc<RefCell<dyn ConnectionIdGenerator>>,
        local_addr: SocketAddr,
        remote_addr: SocketAddr,
        conn_params: ConnectionParameters,
        now: Instant,
    ) -> Res<Self> {
        let dcid = ConnectionId::generate_initial();
        let mut c = Self::new(
            Role::Client,
            Agent::from(Client::new(server_name.into(), conn_params.is_greasing())?),
            cid_generator,
            protocols,
            conn_params,
        )?;
        c.crypto.states.init(
            c.conn_params.get_versions().compatible(),
            Role::Client,
            &dcid,
        );
        c.original_destination_cid = Some(dcid);
        let path = Path::temporary(
            local_addr,
            remote_addr,
            c.conn_params.get_cc_algorithm(),
            NeqoQlog::default(),
            now,
        );
        c.setup_handshake_path(&Rc::new(RefCell::new(path)), now);
        Ok(c)
    }

    /// Create a new QUIC connection with Server role.
    pub fn new_server(
        certs: &[impl AsRef<str>],
        protocols: &[impl AsRef<str>],
        cid_generator: Rc<RefCell<dyn ConnectionIdGenerator>>,
        conn_params: ConnectionParameters,
    ) -> Res<Self> {
        Self::new(
            Role::Server,
            Agent::from(Server::new(certs)?),
            cid_generator,
            protocols,
            conn_params,
        )
    }

    fn new<P: AsRef<str>>(
        role: Role,
        agent: Agent,
        cid_generator: Rc<RefCell<dyn ConnectionIdGenerator>>,
        protocols: &[P],
        conn_params: ConnectionParameters,
    ) -> Res<Self> {
        // Setup the local connection ID.
        let local_initial_source_cid = cid_generator
            .borrow_mut()
            .generate_cid()
            .ok_or(Error::ConnectionIdsExhausted)?;
        let mut cid_manager =
            ConnectionIdManager::new(cid_generator, local_initial_source_cid.clone());
        let mut tps = conn_params.create_transport_parameter(role, &mut cid_manager)?;
        tps.local.set_bytes(
            tparams::INITIAL_SOURCE_CONNECTION_ID,
            local_initial_source_cid.to_vec(),
        );

        let tphandler = Rc::new(RefCell::new(tps));
        let crypto = Crypto::new(
            conn_params.get_versions().initial(),
            agent,
            protocols.iter().map(P::as_ref).map(String::from).collect(),
            Rc::clone(&tphandler),
            conn_params.is_fuzzing(),
        )?;

        let stats = StatsCell::default();
        let events = ConnectionEvents::default();
        let quic_datagrams = QuicDatagrams::new(
            conn_params.get_datagram_size(),
            conn_params.get_outgoing_datagram_queue(),
            conn_params.get_incoming_datagram_queue(),
            events.clone(),
        );

        let c = Self {
            role,
            version: conn_params.get_versions().initial(),
            state: State::Init,
            paths: Paths::default(),
            cid_manager,
            tps: tphandler.clone(),
            zero_rtt_state: ZeroRttState::Init,
            address_validation: AddressValidationInfo::None,
            local_initial_source_cid,
            remote_initial_source_cid: None,
            original_destination_cid: None,
            saved_datagrams: SavedDatagrams::default(),
            received_untracked: false,
            crypto,
            acks: AckTracker::default(),
            idle_timeout: IdleTimeout::new(conn_params.get_idle_timeout()),
            streams: Streams::new(tphandler, role, events.clone()),
            connection_ids: ConnectionIdStore::default(),
            state_signaling: StateSignaling::Idle,
            loss_recovery: LossRecovery::new(stats.clone(), conn_params.get_fast_pto()),
            events,
            new_token: NewTokenState::new(role),
            stats,
            qlog: NeqoQlog::disabled(),
            release_resumption_token_timer: None,
            conn_params,
            hrtime: hrtime::Time::get(Self::LOOSE_TIMER_RESOLUTION),
            quic_datagrams,
            #[cfg(test)]
            test_frame_writer: None,
        };
        c.stats.borrow_mut().init(format!("{}", c));
        Ok(c)
    }

    pub fn server_enable_0rtt(
        &mut self,
        anti_replay: &AntiReplay,
        zero_rtt_checker: impl ZeroRttChecker + 'static,
    ) -> Res<()> {
        self.crypto
            .server_enable_0rtt(self.tps.clone(), anti_replay, zero_rtt_checker)
    }

    pub fn server_enable_ech(
        &mut self,
        config: u8,
        public_name: &str,
        sk: &PrivateKey,
        pk: &PublicKey,
    ) -> Res<()> {
        self.crypto.server_enable_ech(config, public_name, sk, pk)
    }

    /// Get the active ECH configuration, which is empty if ECH is disabled.
    pub fn ech_config(&self) -> &[u8] {
        self.crypto.ech_config()
    }

    pub fn client_enable_ech(&mut self, ech_config_list: impl AsRef<[u8]>) -> Res<()> {
        self.crypto.client_enable_ech(ech_config_list)
    }

    /// Set or clear the qlog for this connection.
    pub fn set_qlog(&mut self, qlog: NeqoQlog) {
        self.loss_recovery.set_qlog(qlog.clone());
        self.paths.set_qlog(qlog.clone());
        self.qlog = qlog;
    }

    /// Get the qlog (if any) for this connection.
    pub fn qlog_mut(&mut self) -> &mut NeqoQlog {
        &mut self.qlog
    }

    /// Get the original destination connection id for this connection. This
    /// will always be present for Role::Client but not if Role::Server is in
    /// State::Init.
    pub fn odcid(&self) -> Option<&ConnectionId> {
        self.original_destination_cid.as_ref()
    }

    /// Set a local transport parameter, possibly overriding a default value.
    /// This only sets transport parameters without dealing with other aspects of
    /// setting the value.
    /// # Panics
    /// This panics if the transport parameter is known to this crate.
    pub fn set_local_tparam(&self, tp: TransportParameterId, value: TransportParameter) -> Res<()> {
        #[cfg(not(test))]
        {
            assert!(!tparams::INTERNAL_TRANSPORT_PARAMETERS.contains(&tp));
        }
        if *self.state() == State::Init {
            self.tps.borrow_mut().local.set(tp, value);
            Ok(())
        } else {
            qerror!("Current state: {:?}", self.state());
            qerror!("Cannot set local tparam when not in an initial connection state.");
            Err(Error::ConnectionState)
        }
    }

    /// `odcid` is their original choice for our CID, which we get from the Retry token.
    /// `remote_cid` is the value from the Source Connection ID field of
    ///   an incoming packet: what the peer wants us to use now.
    /// `retry_cid` is what we asked them to use when we sent the Retry.
    pub(crate) fn set_retry_cids(
        &mut self,
        odcid: ConnectionId,
        remote_cid: ConnectionId,
        retry_cid: ConnectionId,
    ) {
        debug_assert_eq!(self.role, Role::Server);
        qtrace!(
            [self],
            "Retry CIDs: odcid={} remote={} retry={}",
            odcid,
            remote_cid,
            retry_cid
        );
        // We advertise "our" choices in transport parameters.
        let local_tps = &mut self.tps.borrow_mut().local;
        local_tps.set_bytes(tparams::ORIGINAL_DESTINATION_CONNECTION_ID, odcid.to_vec());
        local_tps.set_bytes(tparams::RETRY_SOURCE_CONNECTION_ID, retry_cid.to_vec());

        // ...and save their choices for later validation.
        self.remote_initial_source_cid = Some(remote_cid);
    }

    fn retry_sent(&self) -> bool {
        self.tps
            .borrow()
            .local
            .get_bytes(tparams::RETRY_SOURCE_CONNECTION_ID)
            .is_some()
    }

    /// Set ALPN preferences. Strings that appear earlier in the list are given
    /// higher preference.
    pub fn set_alpn(&mut self, protocols: &[impl AsRef<str>]) -> Res<()> {
        self.crypto.tls.set_alpn(protocols)?;
        Ok(())
    }

    /// Enable a set of ciphers.
    pub fn set_ciphers(&mut self, ciphers: &[Cipher]) -> Res<()> {
        if self.state != State::Init {
            qerror!([self], "Cannot enable ciphers in state {:?}", self.state);
            return Err(Error::ConnectionState);
        }
        self.crypto.tls.set_ciphers(ciphers)?;
        Ok(())
    }

    fn make_resumption_token(&mut self) -> ResumptionToken {
        debug_assert_eq!(self.role, Role::Client);
        debug_assert!(self.crypto.has_resumption_token());
        let rtt = self.paths.primary().borrow().rtt().estimate();
        self.crypto
            .create_resumption_token(
                self.new_token.take_token(),
                self.tps
                    .borrow()
                    .remote
                    .as_ref()
                    .expect("should have transport parameters"),
                self.version,
                u64::try_from(rtt.as_millis()).unwrap_or(0),
            )
            .unwrap()
    }

    /// Get the simplest PTO calculation for all those cases where we need
    /// a value of this approximate order.  Don't use this for loss recovery,
    /// only use it where a more precise value is not important.
    fn pto(&self) -> Duration {
        self.paths
            .primary()
            .borrow()
            .rtt()
            .pto(PacketNumberSpace::ApplicationData)
    }

    fn create_resumption_token(&mut self, now: Instant) {
        if self.role == Role::Server || self.state < State::Connected {
            return;
        }

        qtrace!(
            [self],
            "Maybe create resumption token: {} {}",
            self.crypto.has_resumption_token(),
            self.new_token.has_token()
        );

        while self.crypto.has_resumption_token() && self.new_token.has_token() {
            let token = self.make_resumption_token();
            self.events.client_resumption_token(token);
        }

        // If we have a resumption ticket check or set a timer.
        if self.crypto.has_resumption_token() {
            let arm = if let Some(expiration_time) = self.release_resumption_token_timer {
                if expiration_time <= now {
                    let token = self.make_resumption_token();
                    self.events.client_resumption_token(token);
                    self.release_resumption_token_timer = None;

                    // This means that we release one session ticket every 3 PTOs
                    // if no NEW_TOKEN frame is received.
                    self.crypto.has_resumption_token()
                } else {
                    false
                }
            } else {
                true
            };

            if arm {
                self.release_resumption_token_timer = Some(now + 3 * self.pto());
            }
        }
    }

    /// The correct way to obtain a resumption token is to wait for the
    /// `ConnectionEvent::ResumptionToken` event. To emit the event we are waiting for a
    /// resumption token and a `NEW_TOKEN` frame to arrive. Some servers don't send `NEW_TOKEN`
    /// frames and in this case, we wait for 3xPTO before emitting an event. This is especially a
    /// problem for short-lived connections, where the connection is closed before any events are
    /// released. This function retrieves the token, without waiting for a `NEW_TOKEN` frame to
    /// arrive.
    /// # Panics
    /// If this is called on a server.
    pub fn take_resumption_token(&mut self, now: Instant) -> Option<ResumptionToken> {
        assert_eq!(self.role, Role::Client);

        if self.crypto.has_resumption_token() {
            let token = self.make_resumption_token();
            if self.crypto.has_resumption_token() {
                self.release_resumption_token_timer = Some(now + 3 * self.pto());
            }
            Some(token)
        } else {
            None
        }
    }

    /// Enable resumption, using a token previously provided.
    /// This can only be called once and only on the client.
    /// After calling the function, it should be possible to attempt 0-RTT
    /// if the token supports that.
    pub fn enable_resumption(&mut self, now: Instant, token: impl AsRef<[u8]>) -> Res<()> {
        if self.state != State::Init {
            qerror!([self], "set token in state {:?}", self.state);
            return Err(Error::ConnectionState);
        }
        if self.role == Role::Server {
            return Err(Error::ConnectionState);
        }

        qinfo!(
            [self],
            "resumption token {}",
            hex_snip_middle(token.as_ref())
        );
        let mut dec = Decoder::from(token.as_ref());

        let version =
            Version::try_from(dec.decode_uint(4).ok_or(Error::InvalidResumptionToken)? as u32)?;
        qtrace!([self], "  version {:?}", version);
        if !self.conn_params.get_versions().all().contains(&version) {
            return Err(Error::DisabledVersion);
        }

        let rtt = Duration::from_millis(dec.decode_varint().ok_or(Error::InvalidResumptionToken)?);
        qtrace!([self], "  RTT {:?}", rtt);

        let tp_slice = dec.decode_vvec().ok_or(Error::InvalidResumptionToken)?;
        qtrace!([self], "  transport parameters {}", hex(tp_slice));
        let mut dec_tp = Decoder::from(tp_slice);
        let tp =
            TransportParameters::decode(&mut dec_tp).map_err(|_| Error::InvalidResumptionToken)?;

        let init_token = dec.decode_vvec().ok_or(Error::InvalidResumptionToken)?;
        qtrace!([self], "  Initial token {}", hex(init_token));

        let tok = dec.decode_remainder();
        qtrace!([self], "  TLS token {}", hex(tok));

        match self.crypto.tls {
            Agent::Client(ref mut c) => {
                let res = c.enable_resumption(tok);
                if let Err(e) = res {
                    self.absorb_error::<Error>(now, Err(Error::from(e)));
                    return Ok(());
                }
            }
            Agent::Server(_) => return Err(Error::WrongRole),
        }

        self.version = version;
        self.conn_params.get_versions_mut().set_initial(version);
        self.tps.borrow_mut().set_version(version);
        self.tps.borrow_mut().remote_0rtt = Some(tp);
        if !init_token.is_empty() {
            self.address_validation = AddressValidationInfo::NewToken(init_token.to_vec());
        }
        self.paths.primary().borrow_mut().rtt_mut().set_initial(rtt);
        self.set_initial_limits();
        // Start up TLS, which has the effect of setting up all the necessary
        // state for 0-RTT.  This only stages the CRYPTO frames.
        let res = self.client_start(now);
        self.absorb_error(now, res);
        Ok(())
    }

    pub(crate) fn set_validation(&mut self, validation: Rc<RefCell<AddressValidation>>) {
        qtrace!([self], "Enabling NEW_TOKEN");
        assert_eq!(self.role, Role::Server);
        self.address_validation = AddressValidationInfo::Server(Rc::downgrade(&validation));
    }

    /// Send a TLS session ticket AND a NEW_TOKEN frame (if possible).
    pub fn send_ticket(&mut self, now: Instant, extra: &[u8]) -> Res<()> {
        if self.role == Role::Client {
            return Err(Error::WrongRole);
        }

        let tps = &self.tps;
        if let Agent::Server(ref mut s) = self.crypto.tls {
            let mut enc = Encoder::default();
            enc.encode_vvec_with(|enc_inner| {
                tps.borrow().local.encode(enc_inner);
            });
            enc.encode(extra);
            let records = s.send_ticket(now, enc.as_ref())?;
            qinfo!([self], "send session ticket {}", hex(&enc));
            self.crypto.buffer_records(records)?;
        } else {
            unreachable!();
        }

        // If we are able, also send a NEW_TOKEN frame.
        // This should be recording all remote addresses that are valid,
        // but there are just 0 or 1 in the current implementation.
        if let Some(path) = self.paths.primary_fallible() {
            if let Some(token) = self
                .address_validation
                .generate_new_token(path.borrow().remote_address(), now)
            {
                self.new_token.send_new_token(token);
            }
            Ok(())
        } else {
            Err(Error::NotConnected)
        }
    }

    pub fn tls_info(&self) -> Option<&SecretAgentInfo> {
        self.crypto.tls.info()
    }

    pub fn tls_preinfo(&self) -> Res<SecretAgentPreInfo> {
        Ok(self.crypto.tls.preinfo()?)
    }

    /// Get the peer's certificate chain and other info.
    pub fn peer_certificate(&self) -> Option<CertificateInfo> {
        self.crypto.tls.peer_certificate()
    }

    /// Call by application when the peer cert has been verified.
    ///
    /// This panics if there is no active peer.  It's OK to call this
    /// when authentication isn't needed, that will likely only cause
    /// the connection to fail.  However, if no packets have been
    /// exchanged, it's not OK.
    pub fn authenticated(&mut self, status: AuthenticationStatus, now: Instant) {
        qinfo!([self], "Authenticated {:?}", status);
        self.crypto.tls.authenticated(status);
        let res = self.handshake(now, self.version, PacketNumberSpace::Handshake, None);
        self.absorb_error(now, res);
        self.process_saved(now);
    }

    /// Get the role of the connection.
    pub fn role(&self) -> Role {
        self.role
    }

    /// Get the state of the connection.
    pub fn state(&self) -> &State {
        &self.state
    }

    /// The QUIC version in use.
    pub fn version(&self) -> Version {
        self.version
    }

    /// Get the 0-RTT state of the connection.
    pub fn zero_rtt_state(&self) -> ZeroRttState {
        self.zero_rtt_state
    }

    /// Get a snapshot of collected statistics.
    pub fn stats(&self) -> Stats {
        let mut v = self.stats.borrow().clone();
        if let Some(p) = self.paths.primary_fallible() {
            let p = p.borrow();
            v.rtt = p.rtt().estimate();
            v.rttvar = p.rtt().rttvar();
        }
        v
    }

    // This function wraps a call to another function and sets the connection state
    // properly if that call fails.
    fn capture_error<T>(
        &mut self,
        path: Option<PathRef>,
        now: Instant,
        frame_type: FrameType,
        res: Res<T>,
    ) -> Res<T> {
        if let Err(v) = &res {
            #[cfg(debug_assertions)]
            let msg = format!("{:?}", v);
            #[cfg(not(debug_assertions))]
            let msg = "";
            let error = ConnectionError::Transport(v.clone());
            match &self.state {
                State::Closing { error: err, .. }
                | State::Draining { error: err, .. }
                | State::Closed(err) => {
                    qwarn!([self], "Closing again after error {:?}", err);
                }
                State::Init => {
                    // We have not even sent anything just close the connection without sending any error.
                    // This may happen when client_start fails.
                    self.set_state(State::Closed(error));
                }
                State::WaitInitial => {
                    // We don't have any state yet, so don't bother with
                    // the closing state, just send one CONNECTION_CLOSE.
                    if let Some(path) = path.or_else(|| self.paths.primary_fallible()) {
                        self.state_signaling
                            .close(path, error.clone(), frame_type, msg);
                    }
                    self.set_state(State::Closed(error));
                }
                _ => {
                    if let Some(path) = path.or_else(|| self.paths.primary_fallible()) {
                        self.state_signaling
                            .close(path, error.clone(), frame_type, msg);
                        if matches!(v, Error::KeysExhausted) {
                            self.set_state(State::Closed(error));
                        } else {
                            self.set_state(State::Closing {
                                error,
                                timeout: self.get_closing_period_time(now),
                            });
                        }
                    } else {
                        self.set_state(State::Closed(error));
                    }
                }
            }
        }
        res
    }

    /// For use with process_input(). Errors there can be ignored, but this
    /// needs to ensure that the state is updated.
    fn absorb_error<T>(&mut self, now: Instant, res: Res<T>) -> Option<T> {
        self.capture_error(None, now, 0, res).ok()
    }

    fn process_timer(&mut self, now: Instant) {
        match &self.state {
            // Only the client runs timers while waiting for Initial packets.
            State::WaitInitial => debug_assert_eq!(self.role, Role::Client),
            // If Closing or Draining, check if it is time to move to Closed.
            State::Closing { error, timeout } | State::Draining { error, timeout } => {
                if *timeout <= now {
                    let st = State::Closed(error.clone());
                    self.set_state(st);
                    qinfo!("Closing timer expired");
                    return;
                }
            }
            State::Closed(_) => {
                qdebug!("Timer fired while closed");
                return;
            }
            _ => (),
        }

        let pto = self.pto();
        if self.idle_timeout.expired(now, pto) {
            qinfo!([self], "idle timeout expired");
            self.set_state(State::Closed(ConnectionError::Transport(
                Error::IdleTimeout,
            )));
            return;
        }

        self.streams.cleanup_closed_streams();

        let res = self.crypto.states.check_key_update(now);
        self.absorb_error(now, res);

        let lost = self.loss_recovery.timeout(&self.paths.primary(), now);
        self.handle_lost_packets(&lost);
        qlog::packets_lost(&mut self.qlog, &lost);

        if self.release_resumption_token_timer.is_some() {
            self.create_resumption_token(now);
        }

        if !self.paths.process_timeout(now, pto) {
            qinfo!([self], "last available path failed");
            self.absorb_error::<Error>(now, Err(Error::NoAvailablePath));
        }
    }

    /// Process new input datagrams on the connection.
    pub fn process_input(&mut self, d: Datagram, now: Instant) {
        self.input(d, now, now);
        self.process_saved(now);
        self.streams.cleanup_closed_streams();
    }

    /// Get the time that we next need to be called back, relative to `now`.
    fn next_delay(&mut self, now: Instant, paced: bool) -> Duration {
        qtrace!([self], "Get callback delay {:?}", now);

        // Only one timer matters when closing...
        if let State::Closing { timeout, .. } | State::Draining { timeout, .. } = self.state {
            self.hrtime.update(Self::LOOSE_TIMER_RESOLUTION);
            return timeout.duration_since(now);
        }

        let mut delays = SmallVec::<[_; 6]>::new();
        if let Some(ack_time) = self.acks.ack_time(now) {
            qtrace!([self], "Delayed ACK timer {:?}", ack_time);
            delays.push(ack_time);
        }

        if let Some(p) = self.paths.primary_fallible() {
            let path = p.borrow();
            let rtt = path.rtt();
            let pto = rtt.pto(PacketNumberSpace::ApplicationData);

            let keep_alive = self.streams.need_keep_alive();
            let idle_time = self.idle_timeout.expiry(now, pto, keep_alive);
            qtrace!([self], "Idle/keepalive timer {:?}", idle_time);
            delays.push(idle_time);

            if let Some(lr_time) = self.loss_recovery.next_timeout(rtt) {
                qtrace!([self], "Loss recovery timer {:?}", lr_time);
                delays.push(lr_time);
            }

            if paced {
                if let Some(pace_time) = path.sender().next_paced(rtt.estimate()) {
                    qtrace!([self], "Pacing timer {:?}", pace_time);
                    delays.push(pace_time);
                }
            }

            if let Some(path_time) = self.paths.next_timeout(pto) {
                qtrace!([self], "Path probe timer {:?}", path_time);
                delays.push(path_time);
            }
        }

        if let Some(key_update_time) = self.crypto.states.update_time() {
            qtrace!([self], "Key update timer {:?}", key_update_time);
            delays.push(key_update_time);
        }

        // `release_resumption_token_timer` is not considered here, because
        // it is not important enough to force the application to set a
        // timeout for it  It is expected that other activities will
        // drive it.

        let earliest = delays.into_iter().min().unwrap();
        // TODO(agrover, mt) - need to analyze and fix #47
        // rather than just clamping to zero here.
        debug_assert!(earliest > now);
        let delay = earliest.saturating_duration_since(now);
        qdebug!([self], "delay duration {:?}", delay);
        self.hrtime.update(delay / 4);
        delay
    }

    /// Get output packets, as a result of receiving packets, or actions taken
    /// by the application.
    /// Returns datagrams to send, and how long to wait before calling again
    /// even if no incoming packets.
    #[must_use = "Output of the process_output function must be handled"]
    pub fn process_output(&mut self, now: Instant) -> Output {
        qtrace!([self], "process_output {:?} {:?}", self.state, now);

        match (&self.state, self.role) {
            (State::Init, Role::Client) => {
                let res = self.client_start(now);
                self.absorb_error(now, res);
            }
            (State::Init, Role::Server) | (State::WaitInitial, Role::Server) => {
                return Output::None;
            }
            _ => {
                self.process_timer(now);
            }
        }

        match self.output(now) {
            SendOption::Yes(dgram) => Output::Datagram(dgram),
            SendOption::No(paced) => match self.state {
                State::Init | State::Closed(_) => Output::None,
                State::Closing { timeout, .. } | State::Draining { timeout, .. } => {
                    Output::Callback(timeout.duration_since(now))
                }
                _ => Output::Callback(self.next_delay(now, paced)),
            },
        }
    }

    /// Process input and generate output.
    #[must_use = "Output of the process function must be handled"]
    pub fn process(&mut self, dgram: Option<Datagram>, now: Instant) -> Output {
        if let Some(d) = dgram {
            self.input(d, now, now);
            self.process_saved(now);
        }
        self.process_output(now)
    }

    fn handle_retry(&mut self, packet: &PublicPacket, now: Instant) {
        qinfo!([self], "received Retry");
        if matches!(self.address_validation, AddressValidationInfo::Retry { .. }) {
            self.stats.borrow_mut().pkt_dropped("Extra Retry");
            return;
        }
        if packet.token().is_empty() {
            self.stats.borrow_mut().pkt_dropped("Retry without a token");
            return;
        }
        if !packet.is_valid_retry(self.original_destination_cid.as_ref().unwrap()) {
            self.stats
                .borrow_mut()
                .pkt_dropped("Retry with bad integrity tag");
            return;
        }
        // At this point, we should only have the connection ID that we generated.
        // Update to the one that the server prefers.
        let path = self.paths.primary();
        path.borrow_mut().set_remote_cid(packet.scid());

        let retry_scid = ConnectionId::from(packet.scid());
        qinfo!(
            [self],
            "Valid Retry received, token={} scid={}",
            hex(packet.token()),
            retry_scid
        );

        let lost_packets = self.loss_recovery.retry(&path, now);
        self.handle_lost_packets(&lost_packets);

        self.crypto.states.init(
            self.conn_params.get_versions().compatible(),
            self.role,
            &retry_scid,
        );
        self.address_validation = AddressValidationInfo::Retry {
            token: packet.token().to_vec(),
            retry_source_cid: retry_scid,
        };
    }

    fn discard_keys(&mut self, space: PacketNumberSpace, now: Instant) {
        if self.crypto.discard(space) {
            qinfo!([self], "Drop packet number space {}", space);
            let primary = self.paths.primary();
            self.loss_recovery.discard(&primary, space, now);
            self.acks.drop_space(space);
        }
    }

    fn is_stateless_reset(&self, path: &PathRef, d: &Datagram) -> bool {
        // If the datagram is too small, don't try.
        // If the connection is connected, then the reset token will be invalid.
        if d.len() < 16 || !self.state.connected() {
            return false;
        }
        let token = <&[u8; 16]>::try_from(&d[d.len() - 16..]).unwrap();
        path.borrow().is_stateless_reset(token)
    }

    fn check_stateless_reset(
        &mut self,
        path: &PathRef,
        d: &Datagram,
        first: bool,
        now: Instant,
    ) -> Res<()> {
        if first && self.is_stateless_reset(path, d) {
            // Failing to process a packet in a datagram might
            // indicate that there is a stateless reset present.
            qdebug!([self], "Stateless reset: {}", hex(&d[d.len() - 16..]));
            self.state_signaling.reset();
            self.set_state(State::Draining {
                error: ConnectionError::Transport(Error::StatelessReset),
                timeout: self.get_closing_period_time(now),
            });
            Err(Error::StatelessReset)
        } else {
            Ok(())
        }
    }

    /// Process any saved datagrams that might be available for processing.
    fn process_saved(&mut self, now: Instant) {
        while let Some(cspace) = self.saved_datagrams.available() {
            qdebug!([self], "process saved for space {:?}", cspace);
            debug_assert!(self.crypto.states.rx_hp(self.version, cspace).is_some());
            for saved in self.saved_datagrams.take_saved() {
                qtrace!([self], "input saved @{:?}: {:?}", saved.t, saved.d);
                self.input(saved.d, saved.t, now);
            }
        }
    }

    /// In case a datagram arrives that we can only partially process, save any
    /// part that we don't have keys for.
    fn save_datagram(&mut self, cspace: CryptoSpace, d: Datagram, remaining: usize, now: Instant) {
        let d = if remaining < d.len() {
            Datagram::new(d.source(), d.destination(), &d[d.len() - remaining..])
        } else {
            d
        };
        self.saved_datagrams.save(cspace, d, now);
        self.stats.borrow_mut().saved_datagrams += 1;
    }

    /// Perform version negotiation.
    fn version_negotiation(&mut self, supported: &[WireVersion], now: Instant) -> Res<()> {
        debug_assert_eq!(self.role, Role::Client);

        if let Some(version) = self.conn_params.get_versions().preferred(supported) {
            assert_ne!(self.version, version);

            qinfo!([self], "Version negotiation: trying {:?}", version);
            let local_addr = self.paths.primary().borrow().local_address();
            let remote_addr = self.paths.primary().borrow().remote_address();
            let conn_params = self
                .conn_params
                .clone()
                .versions(version, self.conn_params.get_versions().all().to_vec());
            let mut c = Self::new_client(
                self.crypto.server_name().unwrap(),
                self.crypto.protocols(),
                self.cid_manager.generator(),
                local_addr,
                remote_addr,
                conn_params,
                now,
            )?;
            c.conn_params
                .get_versions_mut()
                .set_initial(self.conn_params.get_versions().initial());
            mem::swap(self, &mut c);
            Ok(())
        } else {
            qinfo!([self], "Version negotiation: failed with {:?}", supported);
            // This error goes straight to closed.
            self.set_state(State::Closed(ConnectionError::Transport(
                Error::VersionNegotiation,
            )));
            Err(Error::VersionNegotiation)
        }
    }

    /// Perform any processing that we might have to do on packets prior to
    /// attempting to remove protection.
    fn preprocess_packet(
        &mut self,
        packet: &PublicPacket,
        path: &PathRef,
        dcid: Option<&ConnectionId>,
        now: Instant,
    ) -> Res<PreprocessResult> {
        if dcid.map_or(false, |d| d != packet.dcid()) {
            self.stats
                .borrow_mut()
                .pkt_dropped("Coalesced packet has different DCID");
            return Ok(PreprocessResult::Next);
        }

        if (packet.packet_type() == PacketType::Initial
            || packet.packet_type() == PacketType::Handshake)
            && self.role == Role::Client
            && !path.borrow().is_primary()
        {
            // If we have received a packet from a different address than we have sent to
            // we should ignore the packet. In such a case a path will be a newly created
            // temporary path, not the primary path.
            return Ok(PreprocessResult::Next);
        }

        match (packet.packet_type(), &self.state, &self.role) {
            (PacketType::Initial, State::Init, Role::Server) => {
                let version = *packet.version().as_ref().unwrap();
                if !packet.is_valid_initial()
                    || !self.conn_params.get_versions().all().contains(&version)
                {
                    self.stats.borrow_mut().pkt_dropped("Invalid Initial");
                    return Ok(PreprocessResult::Next);
                }
                qinfo!(
                    [self],
                    "Received valid Initial packet with scid {:?} dcid {:?}",
                    packet.scid(),
                    packet.dcid()
                );
                // Record the client's selected CID so that it can be accepted until
                // the client starts using a real connection ID.
                let dcid = ConnectionId::from(packet.dcid());
                self.crypto.states.init_server(version, &dcid);
                self.original_destination_cid = Some(dcid);
                self.set_state(State::WaitInitial);

                // We need to make sure that we set this transport parameter.
                // This has to happen prior to processing the packet so that
                // the TLS handshake has all it needs.
                if !self.retry_sent() {
                    self.tps.borrow_mut().local.set_bytes(
                        tparams::ORIGINAL_DESTINATION_CONNECTION_ID,
                        packet.dcid().to_vec(),
                    )
                }
            }
            (PacketType::VersionNegotiation, State::WaitInitial, Role::Client) => {
                match packet.supported_versions() {
                    Ok(versions) => {
                        if versions.is_empty()
                            || versions.contains(&self.version().wire_version())
                            || versions.contains(&0)
                            || packet.scid() != self.odcid().unwrap()
                            || matches!(
                                self.address_validation,
                                AddressValidationInfo::Retry { .. }
                            )
                        {
                            // Ignore VersionNegotiation packets that contain the current version.
                            // Or don't have the right connection ID.
                            // Or are received after a Retry.
                            self.stats.borrow_mut().pkt_dropped("Invalid VN");
                            return Ok(PreprocessResult::End);
                        }

                        self.version_negotiation(&versions, now)?;
                        return Ok(PreprocessResult::End);
                    }
                    Err(_) => {
                        self.stats.borrow_mut().pkt_dropped("VN with no versions");
                        return Ok(PreprocessResult::End);
                    }
                }
            }
            (PacketType::Retry, State::WaitInitial, Role::Client) => {
                self.handle_retry(packet, now);
                return Ok(PreprocessResult::Next);
            }
            (PacketType::Handshake, State::WaitInitial, Role::Client)
            | (PacketType::Short, State::WaitInitial, Role::Client) => {
                // This packet can't be processed now, but it could be a sign
                // that Initial packets were lost.
                // Resend Initial CRYPTO frames immediately a few times just
                // in case.  As we don't have an RTT estimate yet, this helps
                // when there is a short RTT and losses.
                if dcid.is_none()
                    && self.cid_manager.is_valid(packet.dcid())
                    && self.stats.borrow().saved_datagrams <= EXTRA_INITIALS
                {
                    self.crypto.resend_unacked(PacketNumberSpace::Initial);
                }
            }
            (PacketType::VersionNegotiation, ..)
            | (PacketType::Retry, ..)
            | (PacketType::OtherVersion, ..) => {
                self.stats
                    .borrow_mut()
                    .pkt_dropped(format!("{:?}", packet.packet_type()));
                return Ok(PreprocessResult::Next);
            }
            _ => {}
        }

        let res = match self.state {
            State::Init => {
                self.stats
                    .borrow_mut()
                    .pkt_dropped("Received while in Init state");
                PreprocessResult::Next
            }
            State::WaitInitial => PreprocessResult::Continue,
            State::WaitVersion | State::Handshaking | State::Connected | State::Confirmed => {
                if !self.cid_manager.is_valid(packet.dcid()) {
                    self.stats
                        .borrow_mut()
                        .pkt_dropped(format!("Invalid DCID {:?}", packet.dcid()));
                    PreprocessResult::Next
                } else {
                    if self.role == Role::Server && packet.packet_type() == PacketType::Handshake {
                        // Server has received a Handshake packet -> discard Initial keys and states
                        self.discard_keys(PacketNumberSpace::Initial, now);
                    }
                    PreprocessResult::Continue
                }
            }
            State::Closing { .. } => {
                // Don't bother processing the packet. Instead ask to get a
                // new close frame.
                self.state_signaling.send_close();
                PreprocessResult::Next
            }
            State::Draining { .. } | State::Closed(..) => {
                // Do nothing.
                self.stats
                    .borrow_mut()
                    .pkt_dropped(format!("State {:?}", self.state));
                PreprocessResult::Next
            }
        };
        Ok(res)
    }

    /// After a Initial, Handshake, ZeroRtt, or Short packet is successfully processed.
    fn postprocess_packet(
        &mut self,
        path: &PathRef,
        d: &Datagram,
        packet: &PublicPacket,
        migrate: bool,
        now: Instant,
    ) {
        if self.state == State::WaitInitial {
            self.start_handshake(path, packet, now);
        }

        if self.state.connected() {
            self.handle_migration(path, d, migrate, now);
        } else if self.role != Role::Client
            && (packet.packet_type() == PacketType::Handshake
                || (packet.dcid().len() >= 8 && packet.dcid() == &self.local_initial_source_cid))
        {
            // We only allow one path during setup, so apply handshake
            // path validation to this path.
            path.borrow_mut().set_valid(now);
        }
    }

    /// Take a datagram as input.  This reports an error if the packet was bad.
    /// This takes two times: when the datagram was received, and the current time.
    fn input(&mut self, d: Datagram, received: Instant, now: Instant) {
        // First determine the path.
        let path = self.paths.find_path_with_rebinding(
            d.destination(),
            d.source(),
            self.conn_params.get_cc_algorithm(),
            now,
        );
        path.borrow_mut().add_received(d.len());
        let res = self.input_path(&path, d, received);
        self.capture_error(Some(path), now, 0, res).ok();
    }

    fn input_path(&mut self, path: &PathRef, d: Datagram, now: Instant) -> Res<()> {
        let mut slc = &d[..];
        let mut dcid = None;

        qtrace!([self], "{} input {}", path.borrow(), hex(&**d));
        let pto = path.borrow().rtt().pto(PacketNumberSpace::ApplicationData);

        // Handle each packet in the datagram.
        while !slc.is_empty() {
            self.stats.borrow_mut().packets_rx += 1;
            let (packet, remainder) =
                match PublicPacket::decode(slc, self.cid_manager.decoder().as_ref()) {
                    Ok((packet, remainder)) => (packet, remainder),
                    Err(e) => {
                        qinfo!([self], "Garbage packet: {}", e);
                        qtrace!([self], "Garbage packet contents: {}", hex(slc));
                        self.stats.borrow_mut().pkt_dropped("Garbage packet");
                        break;
                    }
                };
            match self.preprocess_packet(&packet, path, dcid.as_ref(), now)? {
                PreprocessResult::Continue => (),
                PreprocessResult::Next => break,
                PreprocessResult::End => return Ok(()),
            }

            qtrace!([self], "Received unverified packet {:?}", packet);

            match packet.decrypt(&mut self.crypto.states, now + pto) {
                Ok(payload) => {
                    // OK, we have a valid packet.
                    self.idle_timeout.on_packet_received(now);
                    dump_packet(
                        self,
                        path,
                        "-> RX",
                        payload.packet_type(),
                        payload.pn(),
                        &payload[..],
                    );

                    qlog::packet_received(&mut self.qlog, &packet, &payload);
                    let space = PacketNumberSpace::from(payload.packet_type());
                    if self.acks.get_mut(space).unwrap().is_duplicate(payload.pn()) {
                        qdebug!([self], "Duplicate packet {}-{}", space, payload.pn());
                        self.stats.borrow_mut().dups_rx += 1;
                    } else {
                        match self.process_packet(path, &payload, now) {
                            Ok(migrate) => self.postprocess_packet(path, &d, &packet, migrate, now),
                            Err(e) => {
                                self.ensure_error_path(path, &packet, now);
                                return Err(e);
                            }
                        }
                    }
                }
                Err(e) => {
                    match e {
                        Error::KeysPending(cspace) => {
                            // This packet can't be decrypted because we don't have the keys yet.
                            // Don't check this packet for a stateless reset, just return.
                            let remaining = slc.len();
                            self.save_datagram(cspace, d, remaining, now);
                            return Ok(());
                        }
                        Error::KeysExhausted => {
                            // Exhausting read keys is fatal.
                            return Err(e);
                        }
                        Error::KeysDiscarded(cspace) => {
                            // This was a valid-appearing Initial packet: maybe probe with
                            // a Handshake packet to keep the handshake moving.
                            self.received_untracked |=
                                self.role == Role::Client && cspace == CryptoSpace::Initial;
                        }
                        _ => (),
                    }
                    // Decryption failure, or not having keys is not fatal.
                    // If the state isn't available, or we can't decrypt the packet, drop
                    // the rest of the datagram on the floor, but don't generate an error.
                    self.check_stateless_reset(path, &d, dcid.is_none(), now)?;
                    self.stats.borrow_mut().pkt_dropped("Decryption failure");
                    qlog::packet_dropped(&mut self.qlog, &packet);
                }
            }
            slc = remainder;
            dcid = Some(ConnectionId::from(packet.dcid()));
        }
        self.check_stateless_reset(path, &d, dcid.is_none(), now)?;
        Ok(())
    }

    /// Process a packet.  Returns true if the packet might initiate migration.
    fn process_packet(
        &mut self,
        path: &PathRef,
        packet: &DecryptedPacket,
        now: Instant,
    ) -> Res<bool> {
        // TODO(ekr@rtfm.com): Have the server blow away the initial
        // crypto state if this fails? Otherwise, we will get a panic
        // on the assert for doesn't exist.
        // OK, we have a valid packet.

        let mut ack_eliciting = false;
        let mut probing = true;
        let mut d = Decoder::from(&packet[..]);
        let mut consecutive_padding = 0;
        while d.remaining() > 0 {
            let mut f = Frame::decode(&mut d)?;

            // Skip padding
            while f == Frame::Padding && d.remaining() > 0 {
                consecutive_padding += 1;
                f = Frame::decode(&mut d)?;
            }
            if consecutive_padding > 0 {
                qdebug!(
                    [self],
                    "PADDING frame repeated {} times",
                    consecutive_padding
                );
                consecutive_padding = 0;
            }

            ack_eliciting |= f.ack_eliciting();
            probing &= f.path_probing();
            let t = f.get_type();
            if let Err(e) = self.input_frame(path, packet.version(), packet.packet_type(), f, now) {
                self.capture_error(Some(Rc::clone(path)), now, t, Err(e))?;
            }
        }

        let largest_received = if let Some(space) = self
            .acks
            .get_mut(PacketNumberSpace::from(packet.packet_type()))
        {
            space.set_received(now, packet.pn(), ack_eliciting)
        } else {
            qdebug!(
                [self],
                "processed a {:?} packet without tracking it",
                packet.packet_type(),
            );
            // This was a valid packet that caused the same packet number to be
            // discarded.  This happens when the client discards the Initial packet
            // number space after receiving the ServerHello.  Remember this so
            // that we guarantee that we send a Handshake packet.
            self.received_untracked = true;
            // We don't migrate during the handshake, so return false.
            false
        };

        Ok(largest_received && !probing)
    }

    /// During connection setup, the first path needs to be setup.
    /// This uses the connection IDs that were provided during the handshake
    /// to setup that path.
    #[allow(clippy::or_fun_call)] // Remove when MSRV >= 1.59
    fn setup_handshake_path(&mut self, path: &PathRef, now: Instant) {
        self.paths.make_permanent(
            path,
            Some(self.local_initial_source_cid.clone()),
            // Ideally we know what the peer wants us to use for the remote CID.
            // But we will use our own guess if necessary.
            ConnectionIdEntry::initial_remote(
                self.remote_initial_source_cid
                    .as_ref()
                    .or(self.original_destination_cid.as_ref())
                    .unwrap()
                    .clone(),
            ),
        );
        path.borrow_mut().set_valid(now);
    }

    /// If the path isn't permanent, assign it a connection ID to make it so.
    fn ensure_permanent(&mut self, path: &PathRef) -> Res<()> {
        if self.paths.is_temporary(path) {
            // If there isn't a connection ID to use for this path, the packet
            // will be processed, but it won't be attributed to a path.  That means
            // no path probes or PATH_RESPONSE.  But it's not fatal.
            if let Some(cid) = self.connection_ids.next() {
                self.paths.make_permanent(path, None, cid);
                Ok(())
            } else if self.paths.primary().borrow().remote_cid().is_empty() {
                self.paths
                    .make_permanent(path, None, ConnectionIdEntry::empty_remote());
                Ok(())
            } else {
                qtrace!([self], "Unable to make path permanent: {}", path.borrow());
                Err(Error::InvalidMigration)
            }
        } else {
            Ok(())
        }
    }

    /// After an error, a permanent path is needed to send the CONNECTION_CLOSE.
    /// This attempts to ensure that this exists.  As the connection is now
    /// temporary, there is no reason to do anything special here.
    fn ensure_error_path(&mut self, path: &PathRef, packet: &PublicPacket, now: Instant) {
        path.borrow_mut().set_valid(now);
        if self.paths.is_temporary(path) {
            // First try to fill in handshake details.
            if packet.packet_type() == PacketType::Initial {
                self.remote_initial_source_cid = Some(ConnectionId::from(packet.scid()));
                self.setup_handshake_path(path, now);
            } else {
                // Otherwise try to get a usable connection ID.
                mem::drop(self.ensure_permanent(path));
            }
        }
    }

    fn start_handshake(&mut self, path: &PathRef, packet: &PublicPacket, now: Instant) {
        qtrace!([self], "starting handshake");
        debug_assert_eq!(packet.packet_type(), PacketType::Initial);
        self.remote_initial_source_cid = Some(ConnectionId::from(packet.scid()));

        let got_version = if self.role == Role::Server {
            self.cid_manager
                .add_odcid(self.original_destination_cid.as_ref().unwrap().clone());
            // Make a path on which to run the handshake.
            self.setup_handshake_path(path, now);

            self.zero_rtt_state = match self.crypto.enable_0rtt(self.version, self.role) {
                Ok(true) => {
                    qdebug!([self], "Accepted 0-RTT");
                    ZeroRttState::AcceptedServer
                }
                _ => ZeroRttState::Rejected,
            };

            // The server knows the final version if it has remote transport parameters.
            self.tps.borrow().remote.is_some()
        } else {
            qdebug!([self], "Changing to use Server CID={}", packet.scid());
            debug_assert!(path.borrow().is_primary());
            path.borrow_mut().set_remote_cid(packet.scid());

            // The client knows the final version if it processed a CRYPTO frame.
            self.stats.borrow().frame_rx.crypto > 0
        };
        if got_version {
            self.set_state(State::Handshaking);
        } else {
            self.set_state(State::WaitVersion);
        }
    }

    /// Migrate to the provided path.
    /// Either local or remote address (but not both) may be provided as `None` to have
    /// the address from the current primary path used.
    /// If `force` is true, then migration is immediate.
    /// Otherwise, migration occurs after the path is probed successfully.
    /// Either way, the path is probed and will be abandoned if the probe fails.
    ///
    /// # Errors
    /// Fails if this is not a client, not confirmed, or there are not enough connection
    /// IDs available to use.
    pub fn migrate(
        &mut self,
        local: Option<SocketAddr>,
        remote: Option<SocketAddr>,
        force: bool,
        now: Instant,
    ) -> Res<()> {
        if self.role != Role::Client {
            return Err(Error::InvalidMigration);
        }
        if !matches!(self.state(), State::Confirmed) {
            return Err(Error::InvalidMigration);
        }

        // Fill in the blanks, using the current primary path.
        if local.is_none() && remote.is_none() {
            // Pointless migration is pointless.
            return Err(Error::InvalidMigration);
        }
        let local = local.unwrap_or_else(|| self.paths.primary().borrow().local_address());
        let remote = remote.unwrap_or_else(|| self.paths.primary().borrow().remote_address());

        if mem::discriminant(&local.ip()) != mem::discriminant(&remote.ip()) {
            // Can't mix address families.
            return Err(Error::InvalidMigration);
        }
        if local.port() == 0 || remote.ip().is_unspecified() || remote.port() == 0 {
            // All but the local address need to be specified.
            return Err(Error::InvalidMigration);
        }
        if (local.ip().is_loopback() ^ remote.ip().is_loopback()) && !local.ip().is_unspecified() {
            // Block attempts to migrate to a path with loopback on only one end, unless the local
            // address is unspecified.
            return Err(Error::InvalidMigration);
        }

        let path = self
            .paths
            .find_path(local, remote, self.conn_params.get_cc_algorithm(), now);
        self.ensure_permanent(&path)?;
        qinfo!(
            [self],
            "Migrate to {} probe {}",
            path.borrow(),
            if force { "now" } else { "after" }
        );
        if self.paths.migrate(&path, force, now) {
            self.loss_recovery.migrate();
        }
        Ok(())
    }

    fn migrate_to_preferred_address(&mut self, now: Instant) -> Res<()> {
        let spa = if matches!(
            self.conn_params.get_preferred_address(),
            PreferredAddressConfig::Disabled
        ) {
            None
        } else {
            self.tps.borrow_mut().remote().get_preferred_address()
        };
        if let Some((addr, cid)) = spa {
            // The connection ID isn't special, so just save it.
            self.connection_ids.add_remote(cid)?;

            // The preferred address doesn't dictate what the local address is, so this
            // has to use the existing address.  So only pay attention to a preferred
            // address from the same family as is currently in use. More thought will
            // be needed to work out how to get addresses from a different family.
            let prev = self.paths.primary().borrow().remote_address();
            let remote = match prev.ip() {
                IpAddr::V4(_) => addr.ipv4(),
                IpAddr::V6(_) => addr.ipv6(),
            };

            if let Some(remote) = remote {
                // Ignore preferred address that move to loopback from non-loopback.
                // `migrate` doesn't enforce this rule.
                if !prev.ip().is_loopback() && remote.ip().is_loopback() {
                    qwarn!([self], "Ignoring a move to a loopback address: {}", remote);
                    return Ok(());
                }

                if self.migrate(None, Some(remote), false, now).is_err() {
                    qwarn!([self], "Ignoring bad preferred address: {}", remote);
                }
            } else {
                qwarn!([self], "Unable to migrate to a different address family");
            }
        }
        Ok(())
    }

    fn handle_migration(&mut self, path: &PathRef, d: &Datagram, migrate: bool, now: Instant) {
        if !migrate {
            return;
        }
        if self.role == Role::Client {
            return;
        }

        if self.ensure_permanent(path).is_ok() {
            self.paths.handle_migration(path, d.source(), now);
        } else {
            qinfo!(
                [self],
                "{} Peer migrated, but no connection ID available",
                path.borrow()
            );
        }
    }

    fn output(&mut self, now: Instant) -> SendOption {
        qtrace!([self], "output {:?}", now);
        let res = match &self.state {
            State::Init
            | State::WaitInitial
            | State::WaitVersion
            | State::Handshaking
            | State::Connected
            | State::Confirmed => {
                if let Some(path) = self.paths.select_path() {
                    let res = self.output_path(&path, now);
                    self.capture_error(Some(path), now, 0, res)
                } else {
                    Ok(SendOption::default())
                }
            }
            State::Closing { .. } | State::Draining { .. } | State::Closed(_) => {
                if let Some(details) = self.state_signaling.close_frame() {
                    let path = Rc::clone(details.path());
                    let res = self.output_close(details);
                    self.capture_error(Some(path), now, 0, res)
                } else {
                    Ok(SendOption::default())
                }
            }
        };
        res.unwrap_or_default()
    }

    fn build_packet_header(
        path: &Path,
        cspace: CryptoSpace,
        encoder: Encoder,
        tx: &CryptoDxState,
        address_validation: &AddressValidationInfo,
        version: Version,
        grease_quic_bit: bool,
    ) -> (PacketType, PacketBuilder) {
        let pt = PacketType::from(cspace);
        let mut builder = if pt == PacketType::Short {
            qdebug!("Building Short dcid {}", path.remote_cid());
            PacketBuilder::short(encoder, tx.key_phase(), path.remote_cid())
        } else {
            qdebug!(
                "Building {:?} dcid {} scid {}",
                pt,
                path.remote_cid(),
                path.local_cid(),
            );

            PacketBuilder::long(encoder, pt, version, path.remote_cid(), path.local_cid())
        };
        if builder.remaining() > 0 {
            builder.scramble(grease_quic_bit);
            if pt == PacketType::Initial {
                builder.initial_token(address_validation.token());
            }
        }

        (pt, builder)
    }

    #[must_use]
    fn add_packet_number(
        builder: &mut PacketBuilder,
        tx: &CryptoDxState,
        largest_acknowledged: Option<PacketNumber>,
    ) -> PacketNumber {
        // Get the packet number and work out how long it is.
        let pn = tx.next_pn();
        let unacked_range = if let Some(la) = largest_acknowledged {
            // Double the range from this to the last acknowledged in this space.
            (pn - la) << 1
        } else {
            pn + 1
        };
        // Count how many bytes in this range are non-zero.
        let pn_len = mem::size_of::<PacketNumber>()
            - usize::try_from(unacked_range.leading_zeros() / 8).unwrap();
        // pn_len can't be zero (unacked_range is > 0)
        // TODO(mt) also use `4*path CWND/path MTU` to set a minimum length.
        builder.pn(pn, pn_len);
        pn
    }

    fn can_grease_quic_bit(&self) -> bool {
        let tph = self.tps.borrow();
        if let Some(r) = &tph.remote {
            r.get_empty(tparams::GREASE_QUIC_BIT)
        } else if let Some(r) = &tph.remote_0rtt {
            r.get_empty(tparams::GREASE_QUIC_BIT)
        } else {
            false
        }
    }

    fn output_close(&mut self, close: ClosingFrame) -> Res<SendOption> {
        let mut encoder = Encoder::with_capacity(256);
        let grease_quic_bit = self.can_grease_quic_bit();
        let version = self.version();
        for space in PacketNumberSpace::iter() {
            let (cspace, tx) =
                if let Some(crypto) = self.crypto.states.select_tx_mut(self.version, *space) {
                    crypto
                } else {
                    continue;
                };

            let path = close.path().borrow();
            let (_, mut builder) = Self::build_packet_header(
                &path,
                cspace,
                encoder,
                tx,
                &AddressValidationInfo::None,
                version,
                grease_quic_bit,
            );
            _ = Self::add_packet_number(
                &mut builder,
                tx,
                self.loss_recovery.largest_acknowledged_pn(*space),
            );
            // The builder will set the limit to 0 if there isn't enough space for the header.
            if builder.is_full() {
                encoder = builder.abort();
                break;
            }
            builder.set_limit(min(path.amplification_limit(), path.mtu()) - tx.expansion());
            debug_assert!(builder.limit() <= 2048);

            // ConnectionError::Application is only allowed at 1RTT.
            let sanitized = if *space == PacketNumberSpace::ApplicationData {
                None
            } else {
                close.sanitize()
            };
            sanitized
                .as_ref()
                .unwrap_or(&close)
                .write_frame(&mut builder);
            if builder.len() > builder.limit() {
                return Err(Error::InternalError(10));
            }
            encoder = builder.build(tx)?;
        }

        Ok(SendOption::Yes(close.path().borrow().datagram(encoder)))
    }

    /// Write the frames that are exchanged in the application data space.
    /// The order of calls here determines the relative priority of frames.
    fn write_appdata_frames(
        &mut self,
        builder: &mut PacketBuilder,
        tokens: &mut Vec<RecoveryToken>,
    ) -> Res<()> {
        let stats = &mut self.stats.borrow_mut();
        let frame_stats = &mut stats.frame_tx;
        if self.role == Role::Server {
            if let Some(t) = self.state_signaling.write_done(builder)? {
                tokens.push(t);
                frame_stats.handshake_done += 1;
            }
        }

<<<<<<< HEAD
        // datagrams are best-effort and unreliable.  Let streams starve them for now
        // Check if there is a Datagram to be written
        self.quic_datagrams
            .write_frames(builder, tokens, &mut self.stats.borrow_mut());
        if builder.is_full() {
            return Ok(());
        }

        let stats = &mut self.stats.borrow_mut().frame_tx;

=======
>>>>>>> 88c7e493
        self.streams
            .write_frames(TransmissionPriority::Critical, builder, tokens, frame_stats);
        if builder.is_full() {
            return Ok(());
        }

        self.streams.write_frames(
            TransmissionPriority::Important,
            builder,
            tokens,
            frame_stats,
        );
        if builder.is_full() {
            return Ok(());
        }

        // NEW_CONNECTION_ID, RETIRE_CONNECTION_ID, and ACK_FREQUENCY.
        self.cid_manager
            .write_frames(builder, tokens, frame_stats)?;
        if builder.is_full() {
            return Ok(());
        }
        self.paths.write_frames(builder, tokens, frame_stats)?;
        if builder.is_full() {
            return Ok(());
        }

        self.streams
            .write_frames(TransmissionPriority::High, builder, tokens, frame_stats);
        if builder.is_full() {
            return Ok(());
        }

        self.streams
            .write_frames(TransmissionPriority::Normal, builder, tokens, frame_stats);
        if builder.is_full() {
            return Ok(());
        }

        // Datagrams are best-effort and unreliable.  Let streams starve them for now.
        self.quic_datagrams.write_frames(builder, tokens, stats);
        if builder.is_full() {
            return Ok(());
        }

        let frame_stats = &mut stats.frame_tx;
        // CRYPTO here only includes NewSessionTicket, plus NEW_TOKEN.
        // Both of these are only used for resumption and so can be relatively low priority.
        self.crypto.write_frame(
            PacketNumberSpace::ApplicationData,
            builder,
            tokens,
            frame_stats,
        )?;
        if builder.is_full() {
            return Ok(());
        }
        self.new_token.write_frames(builder, tokens, frame_stats)?;
        if builder.is_full() {
            return Ok(());
        }

        self.streams
            .write_frames(TransmissionPriority::Low, builder, tokens, frame_stats);

        #[cfg(test)]
        {
            if let Some(w) = &mut self.test_frame_writer {
                w.write_frames(builder);
            }
        }

        Ok(())
    }

    // Maybe send a probe.  Return true if the packet was ack-eliciting.
    fn maybe_probe(
        &mut self,
        path: &PathRef,
        force_probe: bool,
        builder: &mut PacketBuilder,
        ack_end: usize,
        tokens: &mut Vec<RecoveryToken>,
        now: Instant,
    ) -> bool {
        let untracked = self.received_untracked && !self.state.connected();
        self.received_untracked = false;

        // Anything written after an ACK already elicits acknowledgment.
        // If we need to probe and nothing has been written, send a PING.
        if builder.len() > ack_end {
            return true;
        }

        let probe = if untracked && builder.packet_empty() || force_probe {
            // If we received an untracked packet and we aren't probing already
            // or the PTO timer fired: probe.
            true
        } else {
            let pto = path.borrow().rtt().pto(PacketNumberSpace::ApplicationData);
            if !builder.packet_empty() {
                // The packet only contains an ACK.  Check whether we want to
                // force an ACK with a PING so we can stop tracking packets.
                self.loss_recovery.should_probe(pto, now)
            } else if self.streams.need_keep_alive() {
                // We need to keep the connection alive, including sending
                // a PING again.
                self.idle_timeout.send_keep_alive(now, pto, tokens)
            } else {
                false
            }
        };
        if probe {
            // Nothing ack-eliciting and we need to probe; send PING.
            debug_assert_ne!(builder.remaining(), 0);
            builder.encode_varint(crate::frame::FRAME_TYPE_PING);
            let stats = &mut self.stats.borrow_mut().frame_tx;
            stats.ping += 1;
            stats.all += 1;
        }
        probe
    }

    /// Write frames to the provided builder.  Returns a list of tokens used for
    /// tracking loss or acknowledgment, whether any frame was ACK eliciting, and
    /// whether the packet was padded.
    fn write_frames(
        &mut self,
        path: &PathRef,
        space: PacketNumberSpace,
        profile: &SendProfile,
        builder: &mut PacketBuilder,
        now: Instant,
    ) -> Res<(Vec<RecoveryToken>, bool, bool)> {
        let mut tokens = Vec::new();
        let primary = path.borrow().is_primary();
        let mut ack_eliciting = false;

        if primary {
            let stats = &mut self.stats.borrow_mut().frame_tx;
            self.acks
                .write_frame(space, now, builder, &mut tokens, stats)?;
        }
        let ack_end = builder.len();

        // Avoid sending probes until the handshake completes,
        // but send them even when we don't have space.
        let full_mtu = profile.limit() == path.borrow().mtu();
        if space == PacketNumberSpace::ApplicationData && self.state.connected() {
            // Probes should only be padded if the full MTU is available.
            // The probing code needs to know so it can track that.
            if path.borrow_mut().write_frames(
                builder,
                &mut self.stats.borrow_mut().frame_tx,
                full_mtu,
                now,
            )? {
                builder.enable_padding(true);
            }
        }

        if profile.ack_only(space) {
            // If we are CC limited we can only send acks!
            return Ok((tokens, false, false));
        }

        if primary {
            if space == PacketNumberSpace::ApplicationData {
                self.write_appdata_frames(builder, &mut tokens)?;
            } else {
                let stats = &mut self.stats.borrow_mut().frame_tx;
                self.crypto
                    .write_frame(space, builder, &mut tokens, stats)?;
            }
        }

        // Maybe send a probe now, either to probe for losses or to keep the connection live.
        let force_probe = profile.should_probe(space);
        ack_eliciting |= self.maybe_probe(path, force_probe, builder, ack_end, &mut tokens, now);
        // If this is not the primary path, this should be ack-eliciting.
        debug_assert!(primary || ack_eliciting);

        // Add padding.  Only pad 1-RTT packets so that we don't prevent coalescing.
        // And avoid padding packets that otherwise only contain ACK because adding PADDING
        // causes those packets to consume congestion window, which is not tracked (yet).
        // And avoid padding if we don't have a full MTU available.
        let stats = &mut self.stats.borrow_mut().frame_tx;
        let padded = if ack_eliciting && full_mtu && builder.pad() {
            stats.padding += 1;
            stats.all += 1;
            true
        } else {
            false
        };

        stats.all += tokens.len();
        Ok((tokens, ack_eliciting, padded))
    }

    /// Build a datagram, possibly from multiple packets (for different PN
    /// spaces) and each containing 1+ frames.
    fn output_path(&mut self, path: &PathRef, now: Instant) -> Res<SendOption> {
        let mut initial_sent = None;
        let mut needs_padding = false;
        let grease_quic_bit = self.can_grease_quic_bit();
        let version = self.version();

        // Determine how we are sending packets (PTO, etc..).
        let mtu = path.borrow().mtu();
        let profile = self.loss_recovery.send_profile(&path.borrow(), now);
        qdebug!([self], "output_path send_profile {:?}", profile);

        // Frames for different epochs must go in different packets, but then these
        // packets can go in a single datagram
        let mut encoder = Encoder::with_capacity(profile.limit());
        for space in PacketNumberSpace::iter() {
            // Ensure we have tx crypto state for this epoch, or skip it.
            let (cspace, tx) =
                if let Some(crypto) = self.crypto.states.select_tx_mut(self.version, *space) {
                    crypto
                } else {
                    continue;
                };

            let header_start = encoder.len();
            let (pt, mut builder) = Self::build_packet_header(
                &path.borrow(),
                cspace,
                encoder,
                tx,
                &self.address_validation,
                version,
                grease_quic_bit,
            );
            let pn = Self::add_packet_number(
                &mut builder,
                tx,
                self.loss_recovery.largest_acknowledged_pn(*space),
            );
            // The builder will set the limit to 0 if there isn't enough space for the header.
            if builder.is_full() {
                encoder = builder.abort();
                break;
            }

            // Configure the limits and padding for this packet.
            let aead_expansion = tx.expansion();
            builder.set_limit(profile.limit() - aead_expansion);
            builder.enable_padding(needs_padding);
            debug_assert!(builder.limit() <= 2048);
            if builder.is_full() {
                encoder = builder.abort();
                break;
            }

            // Add frames to the packet.
            let payload_start = builder.len();
            let (tokens, ack_eliciting, padded) =
                self.write_frames(path, *space, &profile, &mut builder, now)?;
            if builder.packet_empty() {
                // Nothing to include in this packet.
                encoder = builder.abort();
                continue;
            }

            dump_packet(
                self,
                path,
                "TX ->",
                pt,
                pn,
                &builder.as_ref()[payload_start..],
            );
            qlog::packet_sent(
                &mut self.qlog,
                pt,
                pn,
                builder.len() - header_start + aead_expansion,
                &builder.as_ref()[payload_start..],
            );

            self.stats.borrow_mut().packets_tx += 1;
            let tx = self.crypto.states.tx_mut(self.version, cspace).unwrap();
            encoder = builder.build(tx)?;
            debug_assert!(encoder.len() <= mtu);
            self.crypto.states.auto_update()?;

            if ack_eliciting {
                self.idle_timeout.on_packet_sent(now);
            }
            let sent = SentPacket::new(
                pt,
                pn,
                now,
                ack_eliciting,
                tokens,
                encoder.len() - header_start,
            );
            if padded {
                needs_padding = false;
                self.loss_recovery.on_packet_sent(path, sent);
            } else if pt == PacketType::Initial && (self.role == Role::Client || ack_eliciting) {
                // Packets containing Initial packets might need padding, and we want to
                // track that padding along with the Initial packet.  So defer tracking.
                initial_sent = Some(sent);
                needs_padding = true;
            } else {
                if pt == PacketType::Handshake && self.role == Role::Client {
                    needs_padding = false;
                }
                self.loss_recovery.on_packet_sent(path, sent);
            }

            if *space == PacketNumberSpace::Handshake
                && self.role == Role::Server
                && self.state == State::Confirmed
            {
                // We could discard handshake keys in set_state,
                // but wait until after sending an ACK.
                self.discard_keys(PacketNumberSpace::Handshake, now);
            }
        }

        if encoder.is_empty() {
            Ok(SendOption::No(profile.paced()))
        } else {
            // Perform additional padding for Initial packets as necessary.
            let mut packets: Vec<u8> = encoder.into();
            if let Some(mut initial) = initial_sent.take() {
                if needs_padding {
                    qdebug!(
                        [self],
                        "pad Initial from {} to path MTU {}",
                        packets.len(),
                        mtu
                    );
                    initial.size += mtu - packets.len();
                    packets.resize(mtu, 0);
                }
                self.loss_recovery.on_packet_sent(path, initial);
            }
            path.borrow_mut().add_sent(packets.len());
            Ok(SendOption::Yes(path.borrow().datagram(packets)))
        }
    }

    pub fn initiate_key_update(&mut self) -> Res<()> {
        if self.state == State::Confirmed {
            let la = self
                .loss_recovery
                .largest_acknowledged_pn(PacketNumberSpace::ApplicationData);
            qinfo!([self], "Initiating key update");
            self.crypto.states.initiate_key_update(la)
        } else {
            Err(Error::KeyUpdateBlocked)
        }
    }

    #[cfg(test)]
    pub fn get_epochs(&self) -> (Option<usize>, Option<usize>) {
        self.crypto.states.get_epochs()
    }

    fn client_start(&mut self, now: Instant) -> Res<()> {
        qinfo!([self], "client_start");
        debug_assert_eq!(self.role, Role::Client);
        qlog::client_connection_started(&mut self.qlog, &self.paths.primary());

        self.handshake(now, self.version, PacketNumberSpace::Initial, None)?;
        self.set_state(State::WaitInitial);
        self.zero_rtt_state = if self.crypto.enable_0rtt(self.version, self.role)? {
            qdebug!([self], "Enabled 0-RTT");
            ZeroRttState::Sending
        } else {
            ZeroRttState::Init
        };
        Ok(())
    }

    fn get_closing_period_time(&self, now: Instant) -> Instant {
        // Spec says close time should be at least PTO times 3.
        now + (self.pto() * 3)
    }

    /// Close the connection.
    pub fn close(&mut self, now: Instant, app_error: AppError, msg: impl AsRef<str>) {
        let error = ConnectionError::Application(app_error);
        let timeout = self.get_closing_period_time(now);
        if let Some(path) = self.paths.primary_fallible() {
            self.state_signaling.close(path, error.clone(), 0, msg);
            self.set_state(State::Closing { error, timeout });
        } else {
            self.set_state(State::Closed(error));
        }
    }

    fn set_initial_limits(&mut self) {
        self.streams.set_initial_limits();
        let peer_timeout = self
            .tps
            .borrow()
            .remote()
            .get_integer(tparams::IDLE_TIMEOUT);
        if peer_timeout > 0 {
            self.idle_timeout
                .set_peer_timeout(Duration::from_millis(peer_timeout));
        }

        self.quic_datagrams.set_remote_datagram_size(
            self.tps
                .borrow()
                .remote()
                .get_integer(tparams::MAX_DATAGRAM_FRAME_SIZE),
        );
    }

    pub fn is_stream_id_allowed(&self, stream_id: StreamId) -> bool {
        self.streams.is_stream_id_allowed(stream_id)
    }

    /// Process the final set of transport parameters.
    fn process_tps(&mut self) -> Res<()> {
        self.validate_cids()?;
        self.validate_versions()?;
        {
            let tps = self.tps.borrow();
            let remote = tps.remote.as_ref().unwrap();

            // If the peer provided a preferred address, then we have to be a client
            // and they have to be using a non-empty connection ID.
            if remote.get_preferred_address().is_some()
                && (self.role == Role::Server
                    || self.remote_initial_source_cid.as_ref().unwrap().is_empty())
            {
                return Err(Error::TransportParameterError);
            }

            let reset_token = if let Some(token) = remote.get_bytes(tparams::STATELESS_RESET_TOKEN)
            {
                <[u8; 16]>::try_from(token).unwrap()
            } else {
                // The other side didn't provide a stateless reset token.
                // That's OK, they can try guessing this.
                <[u8; 16]>::try_from(&random(16)[..]).unwrap()
            };
            self.paths
                .primary()
                .borrow_mut()
                .set_reset_token(reset_token);

            let max_ad = Duration::from_millis(remote.get_integer(tparams::MAX_ACK_DELAY));
            let min_ad = if remote.has_value(tparams::MIN_ACK_DELAY) {
                let min_ad = Duration::from_micros(remote.get_integer(tparams::MIN_ACK_DELAY));
                if min_ad > max_ad {
                    return Err(Error::TransportParameterError);
                }
                Some(min_ad)
            } else {
                None
            };
            self.paths.primary().borrow_mut().set_ack_delay(
                max_ad,
                min_ad,
                self.conn_params.get_ack_ratio(),
            );

            let max_active_cids = remote.get_integer(tparams::ACTIVE_CONNECTION_ID_LIMIT);
            self.cid_manager.set_limit(max_active_cids);
        }
        self.set_initial_limits();
        qlog::connection_tparams_set(&mut self.qlog, &self.tps.borrow());
        Ok(())
    }

    fn validate_cids(&mut self) -> Res<()> {
        let tph = self.tps.borrow();
        let remote_tps = tph.remote.as_ref().unwrap();

        let tp = remote_tps.get_bytes(tparams::INITIAL_SOURCE_CONNECTION_ID);
        if self
            .remote_initial_source_cid
            .as_ref()
            .map(ConnectionId::as_cid_ref)
            != tp.map(ConnectionIdRef::from)
        {
            qwarn!(
                [self],
                "ISCID test failed: self cid {:?} != tp cid {:?}",
                self.remote_initial_source_cid,
                tp.map(hex),
            );
            return Err(Error::ProtocolViolation);
        }

        if self.role == Role::Client {
            let tp = remote_tps.get_bytes(tparams::ORIGINAL_DESTINATION_CONNECTION_ID);
            if self
                .original_destination_cid
                .as_ref()
                .map(ConnectionId::as_cid_ref)
                != tp.map(ConnectionIdRef::from)
            {
                qwarn!(
                    [self],
                    "ODCID test failed: self cid {:?} != tp cid {:?}",
                    self.original_destination_cid,
                    tp.map(hex),
                );
                return Err(Error::ProtocolViolation);
            }

            let tp = remote_tps.get_bytes(tparams::RETRY_SOURCE_CONNECTION_ID);
            let expected = if let AddressValidationInfo::Retry {
                retry_source_cid, ..
            } = &self.address_validation
            {
                Some(retry_source_cid.as_cid_ref())
            } else {
                None
            };
            if expected != tp.map(ConnectionIdRef::from) {
                qwarn!(
                    [self],
                    "RSCID test failed. self cid {:?} != tp cid {:?}",
                    expected,
                    tp.map(hex),
                );
                return Err(Error::ProtocolViolation);
            }
        }

        Ok(())
    }

    /// Validate the `version_negotiation` transport parameter from the peer.
    fn validate_versions(&mut self) -> Res<()> {
        let tph = self.tps.borrow();
        let remote_tps = tph.remote.as_ref().unwrap();
        // `current` and `other` are the value from the peer's transport parameters.
        // We're checking that these match our expectations.
        if let Some((current, other)) = remote_tps.get_versions() {
            qtrace!(
                [self],
                "validate_versions: current={:x} chosen={:x} other={:x?}",
                self.version.wire_version(),
                current,
                other,
            );
            if self.role == Role::Server {
                // 1. A server acts on transport parameters, with validation
                // of `current` happening in the transport parameter handler.
                // All we need to do is confirm that the transport parameter
                // was provided.
                Ok(())
            } else if self.version().wire_version() != current {
                qinfo!([self], "validate_versions: current version mismatch");
                Err(Error::VersionNegotiation)
            } else if self
                .conn_params
                .get_versions()
                .initial()
                .is_compatible(self.version)
            {
                // 2. The current version is compatible with what we attempted.
                // That's a compatible upgrade and that's OK.
                Ok(())
            } else {
                // 3. The initial version we attempted isn't compatible.  Check that
                // the one we would have chosen is compatible with this one.
                let mut all_versions = other.to_owned();
                all_versions.push(current);
                if self
                    .conn_params
                    .get_versions()
                    .preferred(&all_versions)
                    .ok_or(Error::VersionNegotiation)?
                    .is_compatible(self.version)
                {
                    Ok(())
                } else {
                    qinfo!([self], "validate_versions: failed");
                    Err(Error::VersionNegotiation)
                }
            }
        } else if self.version != Version::Version1 && !self.version.is_draft() {
            qinfo!([self], "validate_versions: missing extension");
            Err(Error::VersionNegotiation)
        } else {
            Ok(())
        }
    }

    fn confirm_version(&mut self, v: Version) {
        if self.version != v {
            qinfo!([self], "Compatible upgrade {:?} ==> {:?}", self.version, v);
        }
        self.crypto.confirm_version(v);
        self.version = v;
    }

    fn compatible_upgrade(&mut self, packet_version: Version) {
        if !matches!(self.state, State::WaitInitial | State::WaitVersion) {
            return;
        }

        if self.role == Role::Client {
            self.confirm_version(packet_version);
        } else if self.tps.borrow().remote.is_some() {
            let version = self.tps.borrow().version();
            let dcid = self.original_destination_cid.as_ref().unwrap();
            self.crypto.states.init_server(version, dcid);
            self.confirm_version(version);
        }
    }

    fn handshake(
        &mut self,
        now: Instant,
        packet_version: Version,
        space: PacketNumberSpace,
        data: Option<&[u8]>,
    ) -> Res<()> {
        qtrace!([self], "Handshake space={} data={:0x?}", space, data);

        let try_update = data.is_some();
        match self.crypto.handshake(now, space, data)? {
            HandshakeState::Authenticated(_) | HandshakeState::InProgress => (),
            HandshakeState::AuthenticationPending => self.events.authentication_needed(),
            HandshakeState::EchFallbackAuthenticationPending(public_name) => self
                .events
                .ech_fallback_authentication_needed(public_name.clone()),
            HandshakeState::Complete(_) => {
                if !self.state.connected() {
                    self.set_connected(now)?;
                }
            }
            _ => {
                unreachable!("Crypto state should not be new or failed after successful handshake")
            }
        }

        // There is a chance that this could be called less often, but getting the
        // conditions right is a little tricky, so call whenever CRYPTO data is used.
        if try_update {
            self.compatible_upgrade(packet_version);
            // We have transport parameters, it's go time.
            if self.tps.borrow().remote.is_some() {
                self.set_initial_limits();
            }
            if self.crypto.install_keys(self.role)? {
                if self.role == Role::Client {
                    // We won't acknowledge Initial packets as a result of this, but the
                    // server can rely on implicit acknowledgment.
                    self.discard_keys(PacketNumberSpace::Initial, now);
                }
                self.saved_datagrams.make_available(CryptoSpace::Handshake);
            }
        }

        Ok(())
    }

    fn input_frame(
        &mut self,
        path: &PathRef,
        packet_version: Version,
        packet_type: PacketType,
        frame: Frame,
        now: Instant,
    ) -> Res<()> {
        if !frame.is_allowed(packet_type) {
            qinfo!("frame not allowed: {:?} {:?}", frame, packet_type);
            return Err(Error::ProtocolViolation);
        }
        self.stats.borrow_mut().frame_rx.all += 1;
        let space = PacketNumberSpace::from(packet_type);
        if frame.is_stream() {
            return self
                .streams
                .input_frame(frame, &mut self.stats.borrow_mut().frame_rx);
        }
        match frame {
            Frame::Padding => {
                // Note: This counts contiguous padding as a single frame.
                self.stats.borrow_mut().frame_rx.padding += 1;
            }
            Frame::Ping => {
                // If we get a PING and there are outstanding CRYPTO frames,
                // prepare to resend them.
                self.stats.borrow_mut().frame_rx.ping += 1;
                self.crypto.resend_unacked(space);
                if space == PacketNumberSpace::ApplicationData {
                    // Send an ACK immediately if we might not otherwise do so.
                    self.acks.immediate_ack(now);
                }
            }
            Frame::Ack {
                largest_acknowledged,
                ack_delay,
                first_ack_range,
                ack_ranges,
            } => {
                let ranges =
                    Frame::decode_ack_frame(largest_acknowledged, first_ack_range, &ack_ranges)?;
                self.handle_ack(space, largest_acknowledged, ranges, ack_delay, now);
            }
            Frame::Crypto { offset, data } => {
                qtrace!(
                    [self],
                    "Crypto frame on space={} offset={}, data={:0x?}",
                    space,
                    offset,
                    &data
                );
                self.stats.borrow_mut().frame_rx.crypto += 1;
                self.crypto.streams.inbound_frame(space, offset, data);
                if self.crypto.streams.data_ready(space) {
                    let mut buf = Vec::new();
                    let read = self.crypto.streams.read_to_end(space, &mut buf);
                    qdebug!("Read {} bytes", read);
                    self.handshake(now, packet_version, space, Some(&buf))?;
                    self.create_resumption_token(now);
                } else {
                    // If we get a useless CRYPTO frame send outstanding CRYPTO frames again.
                    self.crypto.resend_unacked(space);
                }
            }
            Frame::NewToken { token } => {
                self.stats.borrow_mut().frame_rx.new_token += 1;
                self.new_token.save_token(token.to_vec());
                self.create_resumption_token(now);
            }
            Frame::NewConnectionId {
                sequence_number,
                connection_id,
                stateless_reset_token,
                retire_prior,
            } => {
                self.stats.borrow_mut().frame_rx.new_connection_id += 1;
                self.connection_ids.add_remote(ConnectionIdEntry::new(
                    sequence_number,
                    ConnectionId::from(connection_id),
                    stateless_reset_token.to_owned(),
                ))?;
                self.paths
                    .retire_cids(retire_prior, &mut self.connection_ids);
                if self.connection_ids.len() >= LOCAL_ACTIVE_CID_LIMIT {
                    qinfo!([self], "received too many connection IDs");
                    return Err(Error::ConnectionIdLimitExceeded);
                }
            }
            Frame::RetireConnectionId { sequence_number } => {
                self.stats.borrow_mut().frame_rx.retire_connection_id += 1;
                self.cid_manager.retire(sequence_number);
            }
            Frame::PathChallenge { data } => {
                self.stats.borrow_mut().frame_rx.path_challenge += 1;
                // If we were challenged, try to make the path permanent.
                // Report an error if we don't have enough connection IDs.
                self.ensure_permanent(path)?;
                path.borrow_mut().challenged(data);
            }
            Frame::PathResponse { data } => {
                self.stats.borrow_mut().frame_rx.path_response += 1;
                if self.paths.path_response(data, now) {
                    // This PATH_RESPONSE enabled migration; tell loss recovery.
                    self.loss_recovery.migrate();
                }
            }
            Frame::ConnectionClose {
                error_code,
                frame_type,
                reason_phrase,
            } => {
                self.stats.borrow_mut().frame_rx.connection_close += 1;
                let reason_phrase = String::from_utf8_lossy(&reason_phrase);
                qinfo!(
                    [self],
                    "ConnectionClose received. Error code: {:?} frame type {:x} reason {}",
                    error_code,
                    frame_type,
                    reason_phrase
                );
                let (detail, frame_type) = if let CloseError::Application(_) = error_code {
                    // Use a transport error here because we want to send
                    // NO_ERROR in this case.
                    (
                        Error::PeerApplicationError(error_code.code()),
                        FRAME_TYPE_CONNECTION_CLOSE_APPLICATION,
                    )
                } else {
                    (
                        Error::PeerError(error_code.code()),
                        FRAME_TYPE_CONNECTION_CLOSE_TRANSPORT,
                    )
                };
                let error = ConnectionError::Transport(detail);
                self.state_signaling
                    .drain(Rc::clone(path), error.clone(), frame_type, "");
                self.set_state(State::Draining {
                    error,
                    timeout: self.get_closing_period_time(now),
                });
            }
            Frame::HandshakeDone => {
                self.stats.borrow_mut().frame_rx.handshake_done += 1;
                if self.role == Role::Server || !self.state.connected() {
                    return Err(Error::ProtocolViolation);
                }
                self.set_state(State::Confirmed);
                self.discard_keys(PacketNumberSpace::Handshake, now);
                self.migrate_to_preferred_address(now)?;
            }
            Frame::AckFrequency {
                seqno,
                tolerance,
                delay,
                ignore_order,
            } => {
                self.stats.borrow_mut().frame_rx.ack_frequency += 1;
                let delay = Duration::from_micros(delay);
                if delay < GRANULARITY {
                    return Err(Error::ProtocolViolation);
                }
                self.acks
                    .ack_freq(seqno, tolerance - 1, delay, ignore_order);
            }
            Frame::Datagram { data, .. } => {
                self.stats.borrow_mut().frame_rx.datagram += 1;
                self.quic_datagrams
                    .handle_datagram(data, &mut self.stats.borrow_mut())?;
            }
            _ => unreachable!("All other frames are for streams"),
        };

        Ok(())
    }

    /// Given a set of `SentPacket` instances, ensure that the source of the packet
    /// is told that they are lost.  This gives the frame generation code a chance
    /// to retransmit the frame as needed.
    fn handle_lost_packets(&mut self, lost_packets: &[SentPacket]) {
        for lost in lost_packets {
            for token in &lost.tokens {
                qdebug!([self], "Lost: {:?}", token);
                match token {
                    RecoveryToken::Ack(_) => {}
                    RecoveryToken::Crypto(ct) => self.crypto.lost(ct),
                    RecoveryToken::HandshakeDone => self.state_signaling.handshake_done(),
                    RecoveryToken::NewToken(seqno) => self.new_token.lost(*seqno),
                    RecoveryToken::NewConnectionId(ncid) => self.cid_manager.lost(ncid),
                    RecoveryToken::RetireConnectionId(seqno) => self.paths.lost_retire_cid(*seqno),
                    RecoveryToken::AckFrequency(rate) => self.paths.lost_ack_frequency(rate),
                    RecoveryToken::KeepAlive => self.idle_timeout.lost_keep_alive(),
                    RecoveryToken::Stream(stream_token) => self.streams.lost(stream_token),
                    RecoveryToken::Datagram(dgram_tracker) => {
                        self.events
                            .datagram_outcome(dgram_tracker, OutgoingDatagramOutcome::Lost);
                        self.stats.borrow_mut().datagram_tx.lost += 1;
                    }
                }
            }
        }
    }

    fn decode_ack_delay(&self, v: u64) -> Duration {
        // If we have remote transport parameters, use them.
        // Otherwise, ack delay should be zero (because it's the handshake).
        if let Some(r) = self.tps.borrow().remote.as_ref() {
            let exponent = u32::try_from(r.get_integer(tparams::ACK_DELAY_EXPONENT)).unwrap();
            Duration::from_micros(v.checked_shl(exponent).unwrap_or(u64::MAX))
        } else {
            Duration::new(0, 0)
        }
    }

    fn handle_ack<R>(
        &mut self,
        space: PacketNumberSpace,
        largest_acknowledged: u64,
        ack_ranges: R,
        ack_delay: u64,
        now: Instant,
    ) where
        R: IntoIterator<Item = RangeInclusive<u64>> + Debug,
        R::IntoIter: ExactSizeIterator,
    {
        qinfo!([self], "Rx ACK space={}, ranges={:?}", space, ack_ranges);

        let (acked_packets, lost_packets) = self.loss_recovery.on_ack_received(
            &self.paths.primary(),
            space,
            largest_acknowledged,
            ack_ranges,
            self.decode_ack_delay(ack_delay),
            now,
        );
        for acked in acked_packets {
            for token in &acked.tokens {
                match token {
                    RecoveryToken::Stream(stream_token) => self.streams.acked(stream_token),
                    RecoveryToken::Ack(at) => self.acks.acked(at),
                    RecoveryToken::Crypto(ct) => self.crypto.acked(ct),
                    RecoveryToken::NewToken(seqno) => self.new_token.acked(*seqno),
                    RecoveryToken::NewConnectionId(entry) => self.cid_manager.acked(entry),
                    RecoveryToken::RetireConnectionId(seqno) => self.paths.acked_retire_cid(*seqno),
                    RecoveryToken::AckFrequency(rate) => self.paths.acked_ack_frequency(rate),
                    RecoveryToken::KeepAlive => self.idle_timeout.ack_keep_alive(),
                    RecoveryToken::Datagram(dgram_tracker) => self
                        .events
                        .datagram_outcome(dgram_tracker, OutgoingDatagramOutcome::Acked),
                    // We only worry when these are lost
                    RecoveryToken::HandshakeDone => (),
                }
            }
        }
        self.handle_lost_packets(&lost_packets);
        qlog::packets_lost(&mut self.qlog, &lost_packets);
        let stats = &mut self.stats.borrow_mut().frame_rx;
        stats.ack += 1;
        stats.largest_acknowledged = max(stats.largest_acknowledged, largest_acknowledged);
    }

    /// When the server rejects 0-RTT we need to drop a bunch of stuff.
    fn client_0rtt_rejected(&mut self, now: Instant) {
        if !matches!(self.zero_rtt_state, ZeroRttState::Sending) {
            return;
        }
        qdebug!([self], "0-RTT rejected");

        // Tell 0-RTT packets that they were "lost".
        let dropped = self.loss_recovery.drop_0rtt(&self.paths.primary(), now);
        self.handle_lost_packets(&dropped);

        self.streams.zero_rtt_rejected();

        self.crypto.states.discard_0rtt_keys();
        self.events.client_0rtt_rejected();
    }

    fn set_connected(&mut self, now: Instant) -> Res<()> {
        qinfo!([self], "TLS connection complete");
        if self.crypto.tls.info().map(SecretAgentInfo::alpn).is_none() {
            qwarn!([self], "No ALPN. Closing connection.");
            // 120 = no_application_protocol
            return Err(Error::CryptoAlert(120));
        }
        if self.role == Role::Server {
            // Remove the randomized client CID from the list of acceptable CIDs.
            self.cid_manager.remove_odcid();
            // Mark the path as validated, if it isn't already.
            let path = self.paths.primary();
            path.borrow_mut().set_valid(now);
            // Generate a qlog event that the server connection started.
            qlog::server_connection_started(&mut self.qlog, &path);
        } else {
            self.zero_rtt_state = if self.crypto.tls.info().unwrap().early_data_accepted() {
                ZeroRttState::AcceptedClient
            } else {
                self.client_0rtt_rejected(now);
                ZeroRttState::Rejected
            };
        }

        // Setting application keys has to occur after 0-RTT rejection.
        let pto = self.pto();
        self.crypto
            .install_application_keys(self.version, now + pto)?;
        self.process_tps()?;
        self.set_state(State::Connected);
        self.create_resumption_token(now);
        self.saved_datagrams
            .make_available(CryptoSpace::ApplicationData);
        self.stats.borrow_mut().resumed = self.crypto.tls.info().unwrap().resumed();
        if self.role == Role::Server {
            self.state_signaling.handshake_done();
            self.set_state(State::Confirmed);
        }
        qinfo!([self], "Connection established");
        Ok(())
    }

    fn set_state(&mut self, state: State) {
        if state > self.state {
            qinfo!([self], "State change from {:?} -> {:?}", self.state, state);
            self.state = state.clone();
            if self.state.closed() {
                self.streams.clear_streams();
            }
            self.events.connection_state_change(state);
            qlog::connection_state_updated(&mut self.qlog, &self.state)
        } else if mem::discriminant(&state) != mem::discriminant(&self.state) {
            // Only tolerate a regression in state if the new state is closing
            // and the connection is already closed.
            debug_assert!(matches!(
                state,
                State::Closing { .. } | State::Draining { .. }
            ));
            debug_assert!(self.state.closed());
        }
    }

    /// Create a stream.
    /// Returns new stream id
    /// # Errors
    /// `ConnectionState` if the connecton stat does not allow to create streams.
    /// `StreamLimitError` if we are limiied by server's stream concurence.
    pub fn stream_create(&mut self, st: StreamType) -> Res<StreamId> {
        // Can't make streams while closing, otherwise rely on the stream limits.
        match self.state {
            State::Closing { .. } | State::Draining { .. } | State::Closed { .. } => {
                return Err(Error::ConnectionState);
            }
            State::WaitInitial | State::Handshaking => {
                if self.role == Role::Client && self.zero_rtt_state != ZeroRttState::Sending {
                    return Err(Error::ConnectionState);
                }
            }
            // In all other states, trust that the stream limits are correct.
            _ => (),
        }

        self.streams.stream_create(st)
    }

    /// Set the priority of a stream.
    /// # Errors
    /// `InvalidStreamId` the stream does not exist.
    pub fn stream_priority(
        &mut self,
        stream_id: StreamId,
        transmission: TransmissionPriority,
        retransmission: RetransmissionPriority,
    ) -> Res<()> {
        self.streams
            .get_send_stream_mut(stream_id)?
            .set_priority(transmission, retransmission);
        Ok(())
    }

    /// Set the SendOrder of a stream.  Re-enqueues to keep the ordering correct
    /// # Errors
    /// Returns InvalidStreamId if the stream id doesn't exist
    pub fn stream_sendorder(
        &mut self,
        stream_id: StreamId,
        sendorder: Option<SendOrder>,
    ) -> Res<()> {
        self.streams.set_sendorder(stream_id, sendorder)
    }

<<<<<<< HEAD
    pub fn stream_stats(&self, stream_id: StreamId) -> Res<SendStreamStats> {
=======
    /// Set the Fairness of a stream
    /// # Errors
    /// Returns InvalidStreamId if the stream id doesn't exist
    pub fn stream_fairness(&mut self, stream_id: StreamId, fairness: bool) -> Res<()> {
        self.streams.set_fairness(stream_id, fairness)
    }

    pub fn send_stream_stats(&self, stream_id: StreamId) -> Res<SendStreamStats> {
>>>>>>> 88c7e493
        self.streams.get_send_stream(stream_id).map(|s| s.stats())
    }

    pub fn recv_stream_stats(&mut self, stream_id: StreamId) -> Res<RecvStreamStats> {
        let stream = self.streams.get_recv_stream_mut(stream_id)?;

        Ok(stream.stats())
    }

    /// Send data on a stream.
    /// Returns how many bytes were successfully sent. Could be less
    /// than total, based on receiver credit space available, etc.
    /// # Errors
    /// `InvalidStreamId` the stream does not exist,
    /// `InvalidInput` if length of `data` is zero,
    /// `FinalSizeError` if the stream has already been closed.
    pub fn stream_send(&mut self, stream_id: StreamId, data: &[u8]) -> Res<usize> {
        self.streams.get_send_stream_mut(stream_id)?.send(data)
    }

    /// Send all data or nothing on a stream. May cause DATA_BLOCKED or
    /// STREAM_DATA_BLOCKED frames to be sent.
    /// Returns true if data was successfully sent, otherwise false.
    /// # Errors
    /// `InvalidStreamId` the stream does not exist,
    /// `InvalidInput` if length of `data` is zero,
    /// `FinalSizeError` if the stream has already been closed.
    pub fn stream_send_atomic(&mut self, stream_id: StreamId, data: &[u8]) -> Res<bool> {
        let val = self
            .streams
            .get_send_stream_mut(stream_id)?
            .send_atomic(data);
        if let Ok(val) = val {
            debug_assert!(
                val == 0 || val == data.len(),
                "Unexpected value {} when trying to send {} bytes atomically",
                val,
                data.len()
            );
        }
        val.map(|v| v == data.len())
    }

    /// Bytes that stream_send() is guaranteed to accept for sending.
    /// i.e. that will not be blocked by flow credits or send buffer max
    /// capacity.
    pub fn stream_avail_send_space(&self, stream_id: StreamId) -> Res<usize> {
        Ok(self.streams.get_send_stream(stream_id)?.avail())
    }

    /// Close the stream. Enqueued data will be sent.
    pub fn stream_close_send(&mut self, stream_id: StreamId) -> Res<()> {
        self.streams.get_send_stream_mut(stream_id)?.close();
        Ok(())
    }

    /// Abandon transmission of in-flight and future stream data.
    pub fn stream_reset_send(&mut self, stream_id: StreamId, err: AppError) -> Res<()> {
        self.streams.get_send_stream_mut(stream_id)?.reset(err);
        Ok(())
    }

    /// Read buffered data from stream. bool says whether read bytes includes
    /// the final data on stream.
    /// # Errors
    /// `InvalidStreamId` if the stream does not exist.
    /// `NoMoreData` if data and fin bit were previously read by the application.
    pub fn stream_recv(&mut self, stream_id: StreamId, data: &mut [u8]) -> Res<(usize, bool)> {
        let stream = self.streams.get_recv_stream_mut(stream_id)?;

        let rb = stream.read(data)?;
        Ok(rb)
    }

    /// Application is no longer interested in this stream.
    pub fn stream_stop_sending(&mut self, stream_id: StreamId, err: AppError) -> Res<()> {
        let stream = self.streams.get_recv_stream_mut(stream_id)?;

        stream.stop_sending(err);
        Ok(())
    }

    /// Increases `max_stream_data` for a `stream_id`.
    /// # Errors
    /// Returns `InvalidStreamId` if a stream does not exist or the receiving
    /// side is closed.
    pub fn set_stream_max_data(&mut self, stream_id: StreamId, max_data: u64) -> Res<()> {
        let stream = self.streams.get_recv_stream_mut(stream_id)?;

        stream.set_stream_max_data(max_data);
        Ok(())
    }

    /// Mark a receive stream as being important enough to keep the connection alive
    /// (if `keep` is `true`) or no longer important (if `keep` is `false`).  If any
    /// stream is marked this way, PING frames will be used to keep the connection
    /// alive, even when there is no activity.
    /// # Errors
    /// Returns `InvalidStreamId` if a stream does not exist or the receiving
    /// side is closed.
    pub fn stream_keep_alive(&mut self, stream_id: StreamId, keep: bool) -> Res<()> {
        self.streams.keep_alive(stream_id, keep)
    }

    pub fn remote_datagram_size(&self) -> u64 {
        self.quic_datagrams.remote_datagram_size()
    }

    /// Returns the current max size of a datagram that can fit into a packet.
    /// The value will change over time depending on the encoded size of the
    /// packet number, ack frames, etc.
    /// # Error
    /// The function returns `NotAvailable` if datagrams are not enabled.
    pub fn max_datagram_size(&self) -> Res<u64> {
        let max_dgram_size = self.quic_datagrams.remote_datagram_size();
        if max_dgram_size == 0 {
            return Err(Error::NotAvailable);
        }
        let version = self.version();
        let (cspace, tx) = if let Some(crypto) = self
            .crypto
            .states
            .select_tx(self.version, PacketNumberSpace::ApplicationData)
        {
            crypto
        } else {
            return Err(Error::NotAvailable);
        };
        let path = self.paths.primary_fallible().ok_or(Error::NotAvailable)?;
        let mtu = path.borrow().mtu();
        let encoder = Encoder::with_capacity(mtu);

        let (_, mut builder) = Self::build_packet_header(
            &path.borrow(),
            cspace,
            encoder,
            tx,
            &self.address_validation,
            version,
            false,
        );
        _ = Self::add_packet_number(
            &mut builder,
            tx,
            self.loss_recovery
                .largest_acknowledged_pn(PacketNumberSpace::ApplicationData),
        );

        let data_len_possible =
            u64::try_from(mtu.saturating_sub(tx.expansion() + builder.len() + 1)).unwrap();
        Ok(min(data_len_possible, max_dgram_size))
    }

    /// Queue a datagram for sending.
    /// # Error
    /// The function returns `TooMuchData` if the supply buffer is bigger than
    /// the allowed remote datagram size. The funcion does not check if the
    /// datagram can fit into a packet (i.e. MTU limit). This is checked during
    /// creation of an actual packet and the datagram will be dropped if it does
    /// not fit into the packet. The app is encourage to use `max_datagram_size`
    /// to check the estimated max datagram size and to use smaller datagrams.
    /// `max_datagram_size` is just a current estimate and will change over
    /// time depending on the encoded size of the packet number, ack frames, etc.

    pub fn send_datagram(&mut self, buf: &[u8], id: impl Into<DatagramTracking>) -> Res<()> {
        self.quic_datagrams
            .add_datagram(buf, id.into(), &mut self.stats.borrow_mut())
    }
}

impl EventProvider for Connection {
    type Event = ConnectionEvent;

    /// Return true if there are outstanding events.
    fn has_events(&self) -> bool {
        self.events.has_events()
    }

    /// Get events that indicate state changes on the connection. This method
    /// correctly handles cases where handling one event can obsolete
    /// previously-queued events, or cause new events to be generated.
    fn next_event(&mut self) -> Option<Self::Event> {
        self.events.next_event()
    }
}

impl ::std::fmt::Display for Connection {
    fn fmt(&self, f: &mut ::std::fmt::Formatter) -> ::std::fmt::Result {
        write!(f, "{:?} ", self.role)?;
        if let Some(cid) = self.odcid() {
            std::fmt::Display::fmt(&cid, f)
        } else {
            write!(f, "...")
        }
    }
}

#[cfg(test)]
mod tests;<|MERGE_RESOLUTION|>--- conflicted
+++ resolved
@@ -1912,19 +1912,6 @@
             }
         }
 
-<<<<<<< HEAD
-        // datagrams are best-effort and unreliable.  Let streams starve them for now
-        // Check if there is a Datagram to be written
-        self.quic_datagrams
-            .write_frames(builder, tokens, &mut self.stats.borrow_mut());
-        if builder.is_full() {
-            return Ok(());
-        }
-
-        let stats = &mut self.stats.borrow_mut().frame_tx;
-
-=======
->>>>>>> 88c7e493
         self.streams
             .write_frames(TransmissionPriority::Critical, builder, tokens, frame_stats);
         if builder.is_full() {
@@ -2976,9 +2963,6 @@
         self.streams.set_sendorder(stream_id, sendorder)
     }
 
-<<<<<<< HEAD
-    pub fn stream_stats(&self, stream_id: StreamId) -> Res<SendStreamStats> {
-=======
     /// Set the Fairness of a stream
     /// # Errors
     /// Returns InvalidStreamId if the stream id doesn't exist
@@ -2986,8 +2970,7 @@
         self.streams.set_fairness(stream_id, fairness)
     }
 
-    pub fn send_stream_stats(&self, stream_id: StreamId) -> Res<SendStreamStats> {
->>>>>>> 88c7e493
+    pub fn stream_stats(&self, stream_id: StreamId) -> Res<SendStreamStats> {
         self.streams.get_send_stream(stream_id).map(|s| s.stats())
     }
 
