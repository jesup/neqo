// Licensed under the Apache License, Version 2.0 <LICENSE-APACHE or
// http://www.apache.org/licenses/LICENSE-2.0> or the MIT license
// <LICENSE-MIT or http://opensource.org/licenses/MIT>, at your
// option. This file may not be copied, modified, or distributed
// except according to those terms.

// The class implementing a QUIC connection.

use std::{
    cell::RefCell,
    cmp::{max, min},
    fmt::{self, Debug},
    iter, mem,
    net::{IpAddr, SocketAddr},
    ops::RangeInclusive,
    rc::{Rc, Weak},
    time::{Duration, Instant},
};

use neqo_common::{
    event::Provider as EventProvider, hex, hex_snip_middle, hrtime, qdebug, qerror, qinfo,
    qlog::NeqoQlog, qtrace, qwarn, Datagram, Decoder, Encoder, IpTos, Role,
};
use neqo_crypto::{
    agent::CertificateInfo, Agent, AntiReplay, AuthenticationStatus, Cipher, Client, Group,
    HandshakeState, PrivateKey, PublicKey, ResumptionToken, SecretAgentInfo, SecretAgentPreInfo,
    Server, ZeroRttChecker,
};
use smallvec::SmallVec;

use crate::{
    addr_valid::{AddressValidation, NewTokenState},
    cid::{
        ConnectionId, ConnectionIdEntry, ConnectionIdGenerator, ConnectionIdManager,
        ConnectionIdRef, ConnectionIdStore, LOCAL_ACTIVE_CID_LIMIT,
    },
    crypto::{Crypto, CryptoDxState, CryptoSpace},
    events::{ConnectionEvent, ConnectionEvents, OutgoingDatagramOutcome},
    frame::{
        CloseError, Frame, FrameType, FRAME_TYPE_CONNECTION_CLOSE_APPLICATION,
        FRAME_TYPE_CONNECTION_CLOSE_TRANSPORT,
    },
    packet::{DecryptedPacket, PacketBuilder, PacketNumber, PacketType, PublicPacket},
    path::{Path, PathRef, Paths},
    qlog,
    quic_datagrams::{DatagramTracking, QuicDatagrams},
    recovery::{LossRecovery, RecoveryToken, SendProfile},
    recv_stream::RecvStreamStats,
    rtt::GRANULARITY,
    send_stream::SendStream,
    stats::{Stats, StatsCell},
    stream_id::StreamType,
    streams::{SendOrder, Streams},
    tparams::{
        self, TransportParameter, TransportParameterId, TransportParameters,
        TransportParametersHandler,
    },
    tracking::{AckTracker, PacketNumberSpace, SentPacket},
    version::{Version, WireVersion},
    AppError, ConnectionError, Error, Res, StreamId,
};

mod dump;
mod idle;
pub mod params;
mod saved;
mod state;
#[cfg(test)]
pub mod test_internal;

use dump::dump_packet;
use idle::IdleTimeout;
pub use params::ConnectionParameters;
use params::PreferredAddressConfig;
#[cfg(test)]
pub use params::ACK_RATIO_SCALE;
use saved::SavedDatagrams;
use state::StateSignaling;
pub use state::{ClosingFrame, State};

pub use crate::send_stream::{RetransmissionPriority, SendStreamStats, TransmissionPriority};

/// The number of Initial packets that the client will send in response
/// to receiving an undecryptable packet during the early part of the
/// handshake.  This is a hack, but a useful one.
const EXTRA_INITIALS: usize = 4;

#[derive(Debug, PartialEq, Eq, Clone, Copy)]
pub enum ZeroRttState {
    Init,
    Sending,
    AcceptedClient,
    AcceptedServer,
    Rejected,
}

#[derive(Clone, Debug, PartialEq, Eq)]
/// Type returned from `process()` and `process_output()`. Users are required to
/// call these repeatedly until `Callback` or `None` is returned.
pub enum Output {
    /// Connection requires no action.
    None,
    /// Connection requires the datagram be sent.
    Datagram(Datagram),
    /// Connection requires `process_input()` be called when the `Duration`
    /// elapses.
    Callback(Duration),
}

impl Output {
    /// Convert into an `Option<Datagram>`.
    #[must_use]
    pub fn dgram(self) -> Option<Datagram> {
        match self {
            Self::Datagram(dg) => Some(dg),
            _ => None,
        }
    }

    /// Get a reference to the Datagram, if any.
    #[must_use]
    pub fn as_dgram_ref(&self) -> Option<&Datagram> {
        match self {
            Self::Datagram(dg) => Some(dg),
            _ => None,
        }
    }

    /// Ask how long the caller should wait before calling back.
    #[must_use]
    pub fn callback(&self) -> Duration {
        match self {
            Self::Callback(t) => *t,
            _ => Duration::new(0, 0),
        }
    }
}

/// Used by inner functions like `Connection::output`.
enum SendOption {
    /// Yes, please send this datagram.
    Yes(Datagram),
    /// Don't send.  If this was blocked on the pacer (the arg is true).
    No(bool),
}

impl Default for SendOption {
    fn default() -> Self {
        Self::No(false)
    }
}

/// Used by `Connection::preprocess` to determine what to do
/// with an packet before attempting to remove protection.
#[derive(Debug, Clone, Copy, PartialEq, Eq)]
enum PreprocessResult {
    /// End processing and return successfully.
    End,
    /// Stop processing this datagram and move on to the next.
    Next,
    /// Continue and process this packet.
    Continue,
}

/// `AddressValidationInfo` holds information relevant to either
/// responding to address validation (`NewToken`, `Retry`) or generating
/// tokens for address validation (`Server`).
enum AddressValidationInfo {
    None,
    // We are a client and have information from `NEW_TOKEN`.
    NewToken(Vec<u8>),
    // We are a client and have received a `Retry` packet.
    Retry {
        token: Vec<u8>,
        retry_source_cid: ConnectionId,
    },
    // We are a server and can generate tokens.
    Server(Weak<RefCell<AddressValidation>>),
}

impl AddressValidationInfo {
    pub fn token(&self) -> &[u8] {
        match self {
            Self::NewToken(token) | Self::Retry { token, .. } => token,
            _ => &[],
        }
    }

    pub fn generate_new_token(
        &mut self,
        peer_address: SocketAddr,
        now: Instant,
    ) -> Option<Vec<u8>> {
        match self {
            Self::Server(ref w) => {
                if let Some(validation) = w.upgrade() {
                    validation
                        .borrow()
                        .generate_new_token(peer_address, now)
                        .ok()
                } else {
                    None
                }
            }
            Self::None => None,
            _ => unreachable!("called a server function on a client"),
        }
    }
}

/// A QUIC Connection
///
/// First, create a new connection using `new_client()` or `new_server()`.
///
/// For the life of the connection, handle activity in the following manner:
/// 1. Perform operations using the `stream_*()` methods.
/// 1. Call `process_input()` when a datagram is received or the timer
/// expires. Obtain information on connection state changes by checking
/// `events()`.
/// 1. Having completed handling current activity, repeatedly call
/// `process_output()` for packets to send, until it returns `Output::Callback`
/// or `Output::None`.
///
/// After the connection is closed (either by calling `close()` or by the
/// remote) continue processing until `state()` returns `Closed`.
pub struct Connection {
    role: Role,
    version: Version,
    state: State,
    tps: Rc<RefCell<TransportParametersHandler>>,
    /// What we are doing with 0-RTT.
    zero_rtt_state: ZeroRttState,
    /// All of the network paths that we are aware of.
    paths: Paths,
    /// This object will generate connection IDs for the connection.
    cid_manager: ConnectionIdManager,
    address_validation: AddressValidationInfo,
    /// The connection IDs that were provided by the peer.
    connection_ids: ConnectionIdStore<[u8; 16]>,

    /// The source connection ID that this endpoint uses for the handshake.
    /// Since we need to communicate this to our peer in tparams, setting this
    /// value is part of constructing the struct.
    local_initial_source_cid: ConnectionId,
    /// The source connection ID from the first packet from the other end.
    /// This is checked against the peer's transport parameters.
    remote_initial_source_cid: Option<ConnectionId>,
    /// The destination connection ID from the first packet from the client.
    /// This is checked by the client against the server's transport parameters.
    original_destination_cid: Option<ConnectionId>,

    /// We sometimes save a datagram against the possibility that keys will later
    /// become available.  This avoids reporting packets as dropped during the handshake
    /// when they are either just reordered or we haven't been able to install keys yet.
    /// In particular, this occurs when asynchronous certificate validation happens.
    saved_datagrams: SavedDatagrams,
    /// Some packets were received, but not tracked.
    received_untracked: bool,

    /// This is responsible for the `QuicDatagrams`' handling:
    /// <https://datatracker.ietf.org/doc/html/draft-ietf-quic-datagram>
    quic_datagrams: QuicDatagrams,

    pub(crate) crypto: Crypto,
    pub(crate) acks: AckTracker,
    idle_timeout: IdleTimeout,
    streams: Streams,
    state_signaling: StateSignaling,
    loss_recovery: LossRecovery,
    events: ConnectionEvents,
    new_token: NewTokenState,
    stats: StatsCell,
    qlog: NeqoQlog,
    /// A session ticket was received without `NEW_TOKEN`,
    /// this is when that turns into an event without `NEW_TOKEN`.
    release_resumption_token_timer: Option<Instant>,
    conn_params: ConnectionParameters,
    hrtime: hrtime::Handle,

    /// For testing purposes it is sometimes necessary to inject frames that wouldn't
    /// otherwise be sent, just to see how a connection handles them.  Inserting them
    /// into packets proper mean that the frames follow the entire processing path.
    #[cfg(test)]
    pub test_frame_writer: Option<Box<dyn test_internal::FrameWriter>>,
}

impl Debug for Connection {
    fn fmt(&self, f: &mut fmt::Formatter) -> fmt::Result {
        write!(
            f,
            "{:?} Connection: {:?} {:?}",
            self.role,
            self.state,
            self.paths.primary_fallible()
        )
    }
}

impl Connection {
    /// A long default for timer resolution, so that we don't tax the
    /// system too hard when we don't need to.
    const LOOSE_TIMER_RESOLUTION: Duration = Duration::from_millis(50);

    /// Create a new QUIC connection with Client role.
    /// # Errors
    /// When NSS fails and an agent cannot be created.
    pub fn new_client(
        server_name: impl Into<String>,
        protocols: &[impl AsRef<str>],
        cid_generator: Rc<RefCell<dyn ConnectionIdGenerator>>,
        local_addr: SocketAddr,
        remote_addr: SocketAddr,
        conn_params: ConnectionParameters,
        now: Instant,
    ) -> Res<Self> {
        let dcid = ConnectionId::generate_initial();
        let mut c = Self::new(
            Role::Client,
            Agent::from(Client::new(server_name.into(), conn_params.is_greasing())?),
            cid_generator,
            protocols,
            conn_params,
        )?;
        c.crypto.states.init(
            c.conn_params.get_versions().compatible(),
            Role::Client,
            &dcid,
        );
        c.original_destination_cid = Some(dcid);
        let path = Path::temporary(
            local_addr,
            remote_addr,
            c.conn_params.get_cc_algorithm(),
            c.conn_params.pacing_enabled(),
            NeqoQlog::default(),
            now,
        );
        c.setup_handshake_path(&Rc::new(RefCell::new(path)), now);
        Ok(c)
    }

    /// Create a new QUIC connection with Server role.
    /// # Errors
    /// When NSS fails and an agent cannot be created.
    pub fn new_server(
        certs: &[impl AsRef<str>],
        protocols: &[impl AsRef<str>],
        cid_generator: Rc<RefCell<dyn ConnectionIdGenerator>>,
        conn_params: ConnectionParameters,
    ) -> Res<Self> {
        Self::new(
            Role::Server,
            Agent::from(Server::new(certs)?),
            cid_generator,
            protocols,
            conn_params,
        )
    }

    fn new<P: AsRef<str>>(
        role: Role,
        agent: Agent,
        cid_generator: Rc<RefCell<dyn ConnectionIdGenerator>>,
        protocols: &[P],
        conn_params: ConnectionParameters,
    ) -> Res<Self> {
        // Setup the local connection ID.
        let local_initial_source_cid = cid_generator
            .borrow_mut()
            .generate_cid()
            .ok_or(Error::ConnectionIdsExhausted)?;
        let mut cid_manager =
            ConnectionIdManager::new(cid_generator, local_initial_source_cid.clone());
        let mut tps = conn_params.create_transport_parameter(role, &mut cid_manager)?;
        tps.local.set_bytes(
            tparams::INITIAL_SOURCE_CONNECTION_ID,
            local_initial_source_cid.to_vec(),
        );

        let tphandler = Rc::new(RefCell::new(tps));
        let crypto = Crypto::new(
            conn_params.get_versions().initial(),
            agent,
            protocols.iter().map(P::as_ref).map(String::from).collect(),
            Rc::clone(&tphandler),
        )?;

        let stats = StatsCell::default();
        let events = ConnectionEvents::default();
        let quic_datagrams = QuicDatagrams::new(
            conn_params.get_datagram_size(),
            conn_params.get_outgoing_datagram_queue(),
            conn_params.get_incoming_datagram_queue(),
            events.clone(),
        );

        let c = Self {
            role,
            version: conn_params.get_versions().initial(),
            state: State::Init,
            paths: Paths::default(),
            cid_manager,
            tps: tphandler.clone(),
            zero_rtt_state: ZeroRttState::Init,
            address_validation: AddressValidationInfo::None,
            local_initial_source_cid,
            remote_initial_source_cid: None,
            original_destination_cid: None,
            saved_datagrams: SavedDatagrams::default(),
            received_untracked: false,
            crypto,
            acks: AckTracker::default(),
            idle_timeout: IdleTimeout::new(conn_params.get_idle_timeout()),
            streams: Streams::new(tphandler, role, events.clone()),
            connection_ids: ConnectionIdStore::default(),
            state_signaling: StateSignaling::Idle,
            loss_recovery: LossRecovery::new(stats.clone(), conn_params.get_fast_pto()),
            events,
            new_token: NewTokenState::new(role),
            stats,
            qlog: NeqoQlog::disabled(),
            release_resumption_token_timer: None,
            conn_params,
            hrtime: hrtime::Time::get(Self::LOOSE_TIMER_RESOLUTION),
            quic_datagrams,
            #[cfg(test)]
            test_frame_writer: None,
        };
        c.stats.borrow_mut().init(format!("{c}"));
        Ok(c)
    }

    /// # Errors
    /// When the operation fails.
    pub fn server_enable_0rtt(
        &mut self,
        anti_replay: &AntiReplay,
        zero_rtt_checker: impl ZeroRttChecker + 'static,
    ) -> Res<()> {
        self.crypto
            .server_enable_0rtt(self.tps.clone(), anti_replay, zero_rtt_checker)
    }

    /// # Errors
    /// When the operation fails.
    pub fn server_enable_ech(
        &mut self,
        config: u8,
        public_name: &str,
        sk: &PrivateKey,
        pk: &PublicKey,
    ) -> Res<()> {
        self.crypto.server_enable_ech(config, public_name, sk, pk)
    }

    /// Get the active ECH configuration, which is empty if ECH is disabled.
    #[must_use]
    pub fn ech_config(&self) -> &[u8] {
        self.crypto.ech_config()
    }

    /// # Errors
    /// When the operation fails.
    pub fn client_enable_ech(&mut self, ech_config_list: impl AsRef<[u8]>) -> Res<()> {
        self.crypto.client_enable_ech(ech_config_list)
    }

    /// Set or clear the qlog for this connection.
    pub fn set_qlog(&mut self, qlog: NeqoQlog) {
        self.loss_recovery.set_qlog(qlog.clone());
        self.paths.set_qlog(qlog.clone());
        self.qlog = qlog;
    }

    /// Get the qlog (if any) for this connection.
    pub fn qlog_mut(&mut self) -> &mut NeqoQlog {
        &mut self.qlog
    }

    /// Get the original destination connection id for this connection. This
    /// will always be present for `Role::Client` but not if `Role::Server` is in
    /// `State::Init`.
    #[must_use]
    pub fn odcid(&self) -> Option<&ConnectionId> {
        self.original_destination_cid.as_ref()
    }

    /// Set a local transport parameter, possibly overriding a default value.
    /// This only sets transport parameters without dealing with other aspects of
    /// setting the value.
    ///
    /// # Errors
    /// When the transport parameter is invalid.
    /// # Panics
    /// This panics if the transport parameter is known to this crate.
    pub fn set_local_tparam(&self, tp: TransportParameterId, value: TransportParameter) -> Res<()> {
        #[cfg(not(test))]
        {
            assert!(!tparams::INTERNAL_TRANSPORT_PARAMETERS.contains(&tp));
        }
        if *self.state() == State::Init {
            self.tps.borrow_mut().local.set(tp, value);
            Ok(())
        } else {
            qerror!("Current state: {:?}", self.state());
            qerror!("Cannot set local tparam when not in an initial connection state.");
            Err(Error::ConnectionState)
        }
    }

    /// `odcid` is their original choice for our CID, which we get from the Retry token.
    /// `remote_cid` is the value from the Source Connection ID field of an incoming packet: what
    /// the peer wants us to use now. `retry_cid` is what we asked them to use when we sent the
    /// Retry.
    pub(crate) fn set_retry_cids(
        &mut self,
        odcid: &ConnectionId,
        remote_cid: ConnectionId,
        retry_cid: &ConnectionId,
    ) {
        debug_assert_eq!(self.role, Role::Server);
        qtrace!(
            [self],
            "Retry CIDs: odcid={} remote={} retry={}",
            odcid,
            remote_cid,
            retry_cid
        );
        // We advertise "our" choices in transport parameters.
        let local_tps = &mut self.tps.borrow_mut().local;
        local_tps.set_bytes(tparams::ORIGINAL_DESTINATION_CONNECTION_ID, odcid.to_vec());
        local_tps.set_bytes(tparams::RETRY_SOURCE_CONNECTION_ID, retry_cid.to_vec());

        // ...and save their choices for later validation.
        self.remote_initial_source_cid = Some(remote_cid);
    }

    fn retry_sent(&self) -> bool {
        self.tps
            .borrow()
            .local
            .get_bytes(tparams::RETRY_SOURCE_CONNECTION_ID)
            .is_some()
    }

    /// Set ALPN preferences. Strings that appear earlier in the list are given
    /// higher preference.
    /// # Errors
    /// When the operation fails, which is usually due to bad inputs or bad connection state.
    pub fn set_alpn(&mut self, protocols: &[impl AsRef<str>]) -> Res<()> {
        self.crypto.tls.set_alpn(protocols)?;
        Ok(())
    }

    /// Enable a set of ciphers.
    /// # Errors
    /// When the operation fails, which is usually due to bad inputs or bad connection state.
    pub fn set_ciphers(&mut self, ciphers: &[Cipher]) -> Res<()> {
        if self.state != State::Init {
            qerror!([self], "Cannot enable ciphers in state {:?}", self.state);
            return Err(Error::ConnectionState);
        }
        self.crypto.tls.set_ciphers(ciphers)?;
        Ok(())
    }

    /// Enable a set of key exchange groups.
    /// # Errors
    /// When the operation fails, which is usually due to bad inputs or bad connection state.
    pub fn set_groups(&mut self, groups: &[Group]) -> Res<()> {
        if self.state != State::Init {
            qerror!([self], "Cannot enable groups in state {:?}", self.state);
            return Err(Error::ConnectionState);
        }
        self.crypto.tls.set_groups(groups)?;
        Ok(())
    }

    /// Set the number of additional key shares to send in the client hello.
    /// # Errors
    /// When the operation fails, which is usually due to bad inputs or bad connection state.
    pub fn send_additional_key_shares(&mut self, count: usize) -> Res<()> {
        if self.state != State::Init {
            qerror!([self], "Cannot enable groups in state {:?}", self.state);
            return Err(Error::ConnectionState);
        }
        self.crypto.tls.send_additional_key_shares(count)?;
        Ok(())
    }

    fn make_resumption_token(&mut self) -> ResumptionToken {
        debug_assert_eq!(self.role, Role::Client);
        debug_assert!(self.crypto.has_resumption_token());
        let rtt = self.paths.primary().borrow().rtt().estimate();
        self.crypto
            .create_resumption_token(
                self.new_token.take_token(),
                self.tps
                    .borrow()
                    .remote
                    .as_ref()
                    .expect("should have transport parameters"),
                self.version,
                u64::try_from(rtt.as_millis()).unwrap_or(0),
            )
            .unwrap()
    }

    /// Get the simplest PTO calculation for all those cases where we need
    /// a value of this approximate order.  Don't use this for loss recovery,
    /// only use it where a more precise value is not important.
    fn pto(&self) -> Duration {
        self.paths
            .primary()
            .borrow()
            .rtt()
            .pto(PacketNumberSpace::ApplicationData)
    }

    fn create_resumption_token(&mut self, now: Instant) {
        if self.role == Role::Server || self.state < State::Connected {
            return;
        }

        qtrace!(
            [self],
            "Maybe create resumption token: {} {}",
            self.crypto.has_resumption_token(),
            self.new_token.has_token()
        );

        while self.crypto.has_resumption_token() && self.new_token.has_token() {
            let token = self.make_resumption_token();
            self.events.client_resumption_token(token);
        }

        // If we have a resumption ticket check or set a timer.
        if self.crypto.has_resumption_token() {
            let arm = if let Some(expiration_time) = self.release_resumption_token_timer {
                if expiration_time <= now {
                    let token = self.make_resumption_token();
                    self.events.client_resumption_token(token);
                    self.release_resumption_token_timer = None;

                    // This means that we release one session ticket every 3 PTOs
                    // if no NEW_TOKEN frame is received.
                    self.crypto.has_resumption_token()
                } else {
                    false
                }
            } else {
                true
            };

            if arm {
                self.release_resumption_token_timer = Some(now + 3 * self.pto());
            }
        }
    }

    /// The correct way to obtain a resumption token is to wait for the
    /// `ConnectionEvent::ResumptionToken` event. To emit the event we are waiting for a
    /// resumption token and a `NEW_TOKEN` frame to arrive. Some servers don't send `NEW_TOKEN`
    /// frames and in this case, we wait for 3xPTO before emitting an event. This is especially a
    /// problem for short-lived connections, where the connection is closed before any events are
    /// released. This function retrieves the token, without waiting for a `NEW_TOKEN` frame to
    /// arrive.
    ///
    /// # Panics
    ///
    /// If this is called on a server.
    pub fn take_resumption_token(&mut self, now: Instant) -> Option<ResumptionToken> {
        assert_eq!(self.role, Role::Client);

        if self.crypto.has_resumption_token() {
            let token = self.make_resumption_token();
            if self.crypto.has_resumption_token() {
                self.release_resumption_token_timer = Some(now + 3 * self.pto());
            }
            Some(token)
        } else {
            None
        }
    }

    /// Enable resumption, using a token previously provided.
    /// This can only be called once and only on the client.
    /// After calling the function, it should be possible to attempt 0-RTT
    /// if the token supports that.
    /// # Errors
    /// When the operation fails, which is usually due to bad inputs or bad connection state.
    pub fn enable_resumption(&mut self, now: Instant, token: impl AsRef<[u8]>) -> Res<()> {
        if self.state != State::Init {
            qerror!([self], "set token in state {:?}", self.state);
            return Err(Error::ConnectionState);
        }
        if self.role == Role::Server {
            return Err(Error::ConnectionState);
        }

        qinfo!(
            [self],
            "resumption token {}",
            hex_snip_middle(token.as_ref())
        );
        let mut dec = Decoder::from(token.as_ref());

        let version = Version::try_from(u32::try_from(
            dec.decode_uint(4).ok_or(Error::InvalidResumptionToken)?,
        )?)?;
        qtrace!([self], "  version {:?}", version);
        if !self.conn_params.get_versions().all().contains(&version) {
            return Err(Error::DisabledVersion);
        }

        let rtt = Duration::from_millis(dec.decode_varint().ok_or(Error::InvalidResumptionToken)?);
        qtrace!([self], "  RTT {:?}", rtt);

        let tp_slice = dec.decode_vvec().ok_or(Error::InvalidResumptionToken)?;
        qtrace!([self], "  transport parameters {}", hex(tp_slice));
        let mut dec_tp = Decoder::from(tp_slice);
        let tp =
            TransportParameters::decode(&mut dec_tp).map_err(|_| Error::InvalidResumptionToken)?;

        let init_token = dec.decode_vvec().ok_or(Error::InvalidResumptionToken)?;
        qtrace!([self], "  Initial token {}", hex(init_token));

        let tok = dec.decode_remainder();
        qtrace!([self], "  TLS token {}", hex(tok));

        match self.crypto.tls {
            Agent::Client(ref mut c) => {
                let res = c.enable_resumption(tok);
                if let Err(e) = res {
                    self.absorb_error::<Error>(now, Err(Error::from(e)));
                    return Ok(());
                }
            }
            Agent::Server(_) => return Err(Error::WrongRole),
        }

        self.version = version;
        self.conn_params.get_versions_mut().set_initial(version);
        self.tps.borrow_mut().set_version(version);
        self.tps.borrow_mut().remote_0rtt = Some(tp);
        if !init_token.is_empty() {
            self.address_validation = AddressValidationInfo::NewToken(init_token.to_vec());
        }
        self.paths.primary().borrow_mut().rtt_mut().set_initial(rtt);
        self.set_initial_limits();
        // Start up TLS, which has the effect of setting up all the necessary
        // state for 0-RTT.  This only stages the CRYPTO frames.
        let res = self.client_start(now);
        self.absorb_error(now, res);
        Ok(())
    }

    pub(crate) fn set_validation(&mut self, validation: &Rc<RefCell<AddressValidation>>) {
        qtrace!([self], "Enabling NEW_TOKEN");
        assert_eq!(self.role, Role::Server);
        self.address_validation = AddressValidationInfo::Server(Rc::downgrade(validation));
    }

    /// Send a TLS session ticket AND a `NEW_TOKEN` frame (if possible).
    /// # Errors
    /// When the operation fails, which is usually due to bad inputs or bad connection state.
    pub fn send_ticket(&mut self, now: Instant, extra: &[u8]) -> Res<()> {
        if self.role == Role::Client {
            return Err(Error::WrongRole);
        }

        let tps = &self.tps;
        if let Agent::Server(ref mut s) = self.crypto.tls {
            let mut enc = Encoder::default();
            enc.encode_vvec_with(|enc_inner| {
                tps.borrow().local.encode(enc_inner);
            });
            enc.encode(extra);
            let records = s.send_ticket(now, enc.as_ref())?;
            qdebug!([self], "send session ticket {}", hex(&enc));
            self.crypto.buffer_records(records)?;
        } else {
            unreachable!();
        }

        // If we are able, also send a NEW_TOKEN frame.
        // This should be recording all remote addresses that are valid,
        // but there are just 0 or 1 in the current implementation.
        if let Some(path) = self.paths.primary_fallible() {
            if let Some(token) = self
                .address_validation
                .generate_new_token(path.borrow().remote_address(), now)
            {
                self.new_token.send_new_token(token);
            }
            Ok(())
        } else {
            Err(Error::NotConnected)
        }
    }

    #[must_use]
    pub fn tls_info(&self) -> Option<&SecretAgentInfo> {
        self.crypto.tls.info()
    }

    /// # Errors
    /// When there is no information to obtain.
    pub fn tls_preinfo(&self) -> Res<SecretAgentPreInfo> {
        Ok(self.crypto.tls.preinfo()?)
    }

    /// Get the peer's certificate chain and other info.
    #[must_use]
    pub fn peer_certificate(&self) -> Option<CertificateInfo> {
        self.crypto.tls.peer_certificate()
    }

    /// Call by application when the peer cert has been verified.
    ///
    /// This panics if there is no active peer.  It's OK to call this
    /// when authentication isn't needed, that will likely only cause
    /// the connection to fail.  However, if no packets have been
    /// exchanged, it's not OK.
    pub fn authenticated(&mut self, status: AuthenticationStatus, now: Instant) {
        qdebug!([self], "Authenticated {:?}", status);
        self.crypto.tls.authenticated(status);
        let res = self.handshake(now, self.version, PacketNumberSpace::Handshake, None);
        self.absorb_error(now, res);
        self.process_saved(now);
    }

    /// Get the role of the connection.
    #[must_use]
    pub fn role(&self) -> Role {
        self.role
    }

    /// Get the state of the connection.
    #[must_use]
    pub fn state(&self) -> &State {
        &self.state
    }

    /// The QUIC version in use.
    #[must_use]
    pub fn version(&self) -> Version {
        self.version
    }

    /// Get the 0-RTT state of the connection.
    #[must_use]
    pub fn zero_rtt_state(&self) -> ZeroRttState {
        self.zero_rtt_state
    }

    /// Get a snapshot of collected statistics.
    #[must_use]
    pub fn stats(&self) -> Stats {
        let mut v = self.stats.borrow().clone();
        if let Some(p) = self.paths.primary_fallible() {
            let p = p.borrow();
            v.rtt = p.rtt().estimate();
            v.rttvar = p.rtt().rttvar();
        }
        v
    }

    // This function wraps a call to another function and sets the connection state
    // properly if that call fails.
    fn capture_error<T>(
        &mut self,
        path: Option<PathRef>,
        now: Instant,
        frame_type: FrameType,
        res: Res<T>,
    ) -> Res<T> {
        if let Err(v) = &res {
            #[cfg(debug_assertions)]
            let msg = format!("{v:?}");
            #[cfg(not(debug_assertions))]
            let msg = "";
            let error = ConnectionError::Transport(v.clone());
            match &self.state {
                State::Closing { error: err, .. }
                | State::Draining { error: err, .. }
                | State::Closed(err) => {
                    qwarn!([self], "Closing again after error {:?}", err);
                }
                State::Init => {
                    // We have not even sent anything just close the connection without sending any
                    // error. This may happen when client_start fails.
                    self.set_state(State::Closed(error));
                }
                State::WaitInitial => {
                    // We don't have any state yet, so don't bother with
                    // the closing state, just send one CONNECTION_CLOSE.
                    if let Some(path) = path.or_else(|| self.paths.primary_fallible()) {
                        self.state_signaling
                            .close(path, error.clone(), frame_type, msg);
                    }
                    self.set_state(State::Closed(error));
                }
                _ => {
                    if let Some(path) = path.or_else(|| self.paths.primary_fallible()) {
                        self.state_signaling
                            .close(path, error.clone(), frame_type, msg);
                        if matches!(v, Error::KeysExhausted) {
                            self.set_state(State::Closed(error));
                        } else {
                            self.set_state(State::Closing {
                                error,
                                timeout: self.get_closing_period_time(now),
                            });
                        }
                    } else {
                        self.set_state(State::Closed(error));
                    }
                }
            }
        }
        res
    }

    /// For use with `process_input()`. Errors there can be ignored, but this
    /// needs to ensure that the state is updated.
    fn absorb_error<T>(&mut self, now: Instant, res: Res<T>) -> Option<T> {
        self.capture_error(None, now, 0, res).ok()
    }

    fn process_timer(&mut self, now: Instant) {
        match &self.state {
            // Only the client runs timers while waiting for Initial packets.
            State::WaitInitial => debug_assert_eq!(self.role, Role::Client),
            // If Closing or Draining, check if it is time to move to Closed.
            State::Closing { error, timeout } | State::Draining { error, timeout } => {
                if *timeout <= now {
                    let st = State::Closed(error.clone());
                    self.set_state(st);
                    qinfo!("Closing timer expired");
                    return;
                }
            }
            State::Closed(_) => {
                qdebug!("Timer fired while closed");
                return;
            }
            _ => (),
        }

        let pto = self.pto();
        if self.idle_timeout.expired(now, pto) {
            qinfo!([self], "idle timeout expired");
            self.set_state(State::Closed(ConnectionError::Transport(
                Error::IdleTimeout,
            )));
            return;
        }

        self.streams.cleanup_closed_streams();

        let res = self.crypto.states.check_key_update(now);
        self.absorb_error(now, res);

        let lost = self.loss_recovery.timeout(&self.paths.primary(), now);
        self.handle_lost_packets(&lost);
        qlog::packets_lost(&mut self.qlog, &lost);

        if self.release_resumption_token_timer.is_some() {
            self.create_resumption_token(now);
        }

        if !self.paths.process_timeout(now, pto) {
            qinfo!([self], "last available path failed");
            self.absorb_error::<Error>(now, Err(Error::NoAvailablePath));
        }
    }

    /// Process new input datagrams on the connection.
    pub fn process_input(&mut self, d: &Datagram, now: Instant) {
        self.process_multiple_input(iter::once(d), now);
    }

    /// Process new input datagrams on the connection.
    pub fn process_multiple_input<'a, I>(&mut self, dgrams: I, now: Instant)
    where
        I: IntoIterator<Item = &'a Datagram>,
    {
        let mut dgrams = dgrams.into_iter().peekable();
        if dgrams.peek().is_none() {
            return;
        }

        for d in dgrams {
            self.input(d, now, now);
        }
        self.process_saved(now);
        self.streams.cleanup_closed_streams();
    }

    /// Get the time that we next need to be called back, relative to `now`.
    fn next_delay(&mut self, now: Instant, paced: bool) -> Duration {
        qtrace!([self], "Get callback delay {:?}", now);

        // Only one timer matters when closing...
        if let State::Closing { timeout, .. } | State::Draining { timeout, .. } = self.state {
            self.hrtime.update(Self::LOOSE_TIMER_RESOLUTION);
            return timeout.duration_since(now);
        }

        let mut delays = SmallVec::<[_; 6]>::new();
        if let Some(ack_time) = self.acks.ack_time(now) {
            qtrace!([self], "Delayed ACK timer {:?}", ack_time);
            delays.push(ack_time);
        }

        if let Some(p) = self.paths.primary_fallible() {
            let path = p.borrow();
            let rtt = path.rtt();
            let pto = rtt.pto(PacketNumberSpace::ApplicationData);

            let keep_alive = self.streams.need_keep_alive();
            let idle_time = self.idle_timeout.expiry(now, pto, keep_alive);
            qtrace!([self], "Idle/keepalive timer {:?}", idle_time);
            delays.push(idle_time);

            if let Some(lr_time) = self.loss_recovery.next_timeout(rtt) {
                qtrace!([self], "Loss recovery timer {:?}", lr_time);
                delays.push(lr_time);
            }

            if paced {
                if let Some(pace_time) = path.sender().next_paced(rtt.estimate()) {
                    qtrace!([self], "Pacing timer {:?}", pace_time);
                    delays.push(pace_time);
                }
            }

            if let Some(path_time) = self.paths.next_timeout(pto) {
                qtrace!([self], "Path probe timer {:?}", path_time);
                delays.push(path_time);
            }
        }

        if let Some(key_update_time) = self.crypto.states.update_time() {
            qtrace!([self], "Key update timer {:?}", key_update_time);
            delays.push(key_update_time);
        }

        // `release_resumption_token_timer` is not considered here, because
        // it is not important enough to force the application to set a
        // timeout for it  It is expected that other activities will
        // drive it.

        let earliest = delays.into_iter().min().unwrap();
        // TODO(agrover, mt) - need to analyze and fix #47
        // rather than just clamping to zero here.
        debug_assert!(earliest > now);
        let delay = earliest.saturating_duration_since(now);
        qdebug!([self], "delay duration {:?}", delay);
        self.hrtime.update(delay / 4);
        delay
    }

    /// Get output packets, as a result of receiving packets, or actions taken
    /// by the application.
    /// Returns datagrams to send, and how long to wait before calling again
    /// even if no incoming packets.
    #[must_use = "Output of the process_output function must be handled"]
    pub fn process_output(&mut self, now: Instant) -> Output {
        qtrace!([self], "process_output {:?} {:?}", self.state, now);

        match (&self.state, self.role) {
            (State::Init, Role::Client) => {
                let res = self.client_start(now);
                self.absorb_error(now, res);
            }
            (State::Init | State::WaitInitial, Role::Server) => {
                return Output::None;
            }
            _ => {
                self.process_timer(now);
            }
        }

        match self.output(now) {
            SendOption::Yes(dgram) => Output::Datagram(dgram),
            SendOption::No(paced) => match self.state {
                State::Init | State::Closed(_) => Output::None,
                State::Closing { timeout, .. } | State::Draining { timeout, .. } => {
                    Output::Callback(timeout.duration_since(now))
                }
                _ => Output::Callback(self.next_delay(now, paced)),
            },
        }
    }

    /// Process input and generate output.
    #[must_use = "Output of the process function must be handled"]
    pub fn process(&mut self, dgram: Option<&Datagram>, now: Instant) -> Output {
        if let Some(d) = dgram {
            self.input(d, now, now);
            self.process_saved(now);
        }
        self.process_output(now)
    }

    fn handle_retry(&mut self, packet: &PublicPacket, now: Instant) {
        qinfo!([self], "received Retry");
        if matches!(self.address_validation, AddressValidationInfo::Retry { .. }) {
            self.stats.borrow_mut().pkt_dropped("Extra Retry");
            return;
        }
        if packet.token().is_empty() {
            self.stats.borrow_mut().pkt_dropped("Retry without a token");
            return;
        }
        if !packet.is_valid_retry(self.original_destination_cid.as_ref().unwrap()) {
            self.stats
                .borrow_mut()
                .pkt_dropped("Retry with bad integrity tag");
            return;
        }
        // At this point, we should only have the connection ID that we generated.
        // Update to the one that the server prefers.
        let path = self.paths.primary();
        path.borrow_mut().set_remote_cid(packet.scid());

        let retry_scid = ConnectionId::from(packet.scid());
        qinfo!(
            [self],
            "Valid Retry received, token={} scid={}",
            hex(packet.token()),
            retry_scid
        );

        let lost_packets = self.loss_recovery.retry(&path, now);
        self.handle_lost_packets(&lost_packets);

        self.crypto.states.init(
            self.conn_params.get_versions().compatible(),
            self.role,
            &retry_scid,
        );
        self.address_validation = AddressValidationInfo::Retry {
            token: packet.token().to_vec(),
            retry_source_cid: retry_scid,
        };
    }

    fn discard_keys(&mut self, space: PacketNumberSpace, now: Instant) {
        if self.crypto.discard(space) {
            qdebug!([self], "Drop packet number space {}", space);
            let primary = self.paths.primary();
            self.loss_recovery.discard(&primary, space, now);
            self.acks.drop_space(space);
        }
    }

    fn is_stateless_reset(&self, path: &PathRef, d: &Datagram) -> bool {
        // If the datagram is too small, don't try.
        // If the connection is connected, then the reset token will be invalid.
        if d.len() < 16 || !self.state.connected() {
            return false;
        }
        let token = <&[u8; 16]>::try_from(&d[d.len() - 16..]).unwrap();
        path.borrow().is_stateless_reset(token)
    }

    fn check_stateless_reset(
        &mut self,
        path: &PathRef,
        d: &Datagram,
        first: bool,
        now: Instant,
    ) -> Res<()> {
        if first && self.is_stateless_reset(path, d) {
            // Failing to process a packet in a datagram might
            // indicate that there is a stateless reset present.
            qdebug!([self], "Stateless reset: {}", hex(&d[d.len() - 16..]));
            self.state_signaling.reset();
            self.set_state(State::Draining {
                error: ConnectionError::Transport(Error::StatelessReset),
                timeout: self.get_closing_period_time(now),
            });
            Err(Error::StatelessReset)
        } else {
            Ok(())
        }
    }

    /// Process any saved datagrams that might be available for processing.
    fn process_saved(&mut self, now: Instant) {
        while let Some(cspace) = self.saved_datagrams.available() {
            qdebug!([self], "process saved for space {:?}", cspace);
            debug_assert!(self.crypto.states.rx_hp(self.version, cspace).is_some());
            for saved in self.saved_datagrams.take_saved() {
                qtrace!([self], "input saved @{:?}: {:?}", saved.t, saved.d);
                self.input(&saved.d, saved.t, now);
            }
        }
    }

    /// In case a datagram arrives that we can only partially process, save any
    /// part that we don't have keys for.
    fn save_datagram(&mut self, cspace: CryptoSpace, d: &Datagram, remaining: usize, now: Instant) {
        let d = if remaining < d.len() {
            Datagram::new(
                d.source(),
                d.destination(),
                d.tos(),
                d.ttl(),
                &d[d.len() - remaining..],
            )
        } else {
            d.clone()
        };
        self.saved_datagrams.save(cspace, d, now);
        self.stats.borrow_mut().saved_datagrams += 1;
    }

    /// Perform version negotiation.
    fn version_negotiation(&mut self, supported: &[WireVersion], now: Instant) -> Res<()> {
        debug_assert_eq!(self.role, Role::Client);

        if let Some(version) = self.conn_params.get_versions().preferred(supported) {
            assert_ne!(self.version, version);

            qinfo!([self], "Version negotiation: trying {:?}", version);
            let local_addr = self.paths.primary().borrow().local_address();
            let remote_addr = self.paths.primary().borrow().remote_address();
            let conn_params = self
                .conn_params
                .clone()
                .versions(version, self.conn_params.get_versions().all().to_vec());
            let mut c = Self::new_client(
                self.crypto.server_name().unwrap(),
                self.crypto.protocols(),
                self.cid_manager.generator(),
                local_addr,
                remote_addr,
                conn_params,
                now,
            )?;
            c.conn_params
                .get_versions_mut()
                .set_initial(self.conn_params.get_versions().initial());
            mem::swap(self, &mut c);
            qlog::client_version_information_negotiated(
                &mut self.qlog,
                self.conn_params.get_versions().all(),
                supported,
                version,
            );
            Ok(())
        } else {
            qinfo!([self], "Version negotiation: failed with {:?}", supported);
            // This error goes straight to closed.
            self.set_state(State::Closed(ConnectionError::Transport(
                Error::VersionNegotiation,
            )));
            Err(Error::VersionNegotiation)
        }
    }

    /// Perform any processing that we might have to do on packets prior to
    /// attempting to remove protection.
    #[allow(clippy::too_many_lines)] // Yeah, it's a work in progress.
    fn preprocess_packet(
        &mut self,
        packet: &PublicPacket,
        path: &PathRef,
        dcid: Option<&ConnectionId>,
        now: Instant,
    ) -> Res<PreprocessResult> {
        if dcid.map_or(false, |d| d != &packet.dcid()) {
            self.stats
                .borrow_mut()
                .pkt_dropped("Coalesced packet has different DCID");
            return Ok(PreprocessResult::Next);
        }

        if (packet.packet_type() == PacketType::Initial
            || packet.packet_type() == PacketType::Handshake)
            && self.role == Role::Client
            && !path.borrow().is_primary()
        {
            // If we have received a packet from a different address than we have sent to
            // we should ignore the packet. In such a case a path will be a newly created
            // temporary path, not the primary path.
            return Ok(PreprocessResult::Next);
        }

        match (packet.packet_type(), &self.state, &self.role) {
            (PacketType::Initial, State::Init, Role::Server) => {
                let version = *packet.version().as_ref().unwrap();
                if !packet.is_valid_initial()
                    || !self.conn_params.get_versions().all().contains(&version)
                {
                    self.stats.borrow_mut().pkt_dropped("Invalid Initial");
                    return Ok(PreprocessResult::Next);
                }
                qinfo!(
                    [self],
                    "Received valid Initial packet with scid {:?} dcid {:?}",
                    packet.scid(),
                    packet.dcid()
                );
                // Record the client's selected CID so that it can be accepted until
                // the client starts using a real connection ID.
                let dcid = ConnectionId::from(packet.dcid());
                self.crypto.states.init_server(version, &dcid);
                self.original_destination_cid = Some(dcid);
                self.set_state(State::WaitInitial);

                // We need to make sure that we set this transport parameter.
                // This has to happen prior to processing the packet so that
                // the TLS handshake has all it needs.
                if !self.retry_sent() {
                    self.tps.borrow_mut().local.set_bytes(
                        tparams::ORIGINAL_DESTINATION_CONNECTION_ID,
                        packet.dcid().to_vec(),
                    );
                }
            }
            (PacketType::VersionNegotiation, State::WaitInitial, Role::Client) => {
                if let Ok(versions) = packet.supported_versions() {
                    if versions.is_empty()
                        || versions.contains(&self.version().wire_version())
                        || versions.contains(&0)
                        || &packet.scid() != self.odcid().unwrap()
                        || matches!(self.address_validation, AddressValidationInfo::Retry { .. })
                    {
                        // Ignore VersionNegotiation packets that contain the current version.
                        // Or don't have the right connection ID.
                        // Or are received after a Retry.
                        self.stats.borrow_mut().pkt_dropped("Invalid VN");
                    } else {
                        self.version_negotiation(&versions, now)?;
                    }
                } else {
                    self.stats.borrow_mut().pkt_dropped("VN with no versions");
                };
                return Ok(PreprocessResult::End);
            }
            (PacketType::Retry, State::WaitInitial, Role::Client) => {
                self.handle_retry(packet, now);
                return Ok(PreprocessResult::Next);
            }
            (PacketType::Handshake | PacketType::Short, State::WaitInitial, Role::Client) => {
                // This packet can't be processed now, but it could be a sign
                // that Initial packets were lost.
                // Resend Initial CRYPTO frames immediately a few times just
                // in case.  As we don't have an RTT estimate yet, this helps
                // when there is a short RTT and losses.
                if dcid.is_none()
                    && self.cid_manager.is_valid(packet.dcid())
                    && self.stats.borrow().saved_datagrams <= EXTRA_INITIALS
                {
                    self.crypto.resend_unacked(PacketNumberSpace::Initial);
                }
            }
            (PacketType::VersionNegotiation | PacketType::Retry | PacketType::OtherVersion, ..) => {
                self.stats
                    .borrow_mut()
                    .pkt_dropped(format!("{:?}", packet.packet_type()));
                return Ok(PreprocessResult::Next);
            }
            _ => {}
        }

        let res = match self.state {
            State::Init => {
                self.stats
                    .borrow_mut()
                    .pkt_dropped("Received while in Init state");
                PreprocessResult::Next
            }
            State::WaitInitial => PreprocessResult::Continue,
            State::WaitVersion | State::Handshaking | State::Connected | State::Confirmed => {
                if self.cid_manager.is_valid(packet.dcid()) {
                    if self.role == Role::Server && packet.packet_type() == PacketType::Handshake {
                        // Server has received a Handshake packet -> discard Initial keys and states
                        self.discard_keys(PacketNumberSpace::Initial, now);
                    }
                    PreprocessResult::Continue
                } else {
                    self.stats
                        .borrow_mut()
                        .pkt_dropped(format!("Invalid DCID {:?}", packet.dcid()));
                    PreprocessResult::Next
                }
            }
            State::Closing { .. } => {
                // Don't bother processing the packet. Instead ask to get a
                // new close frame.
                self.state_signaling.send_close();
                PreprocessResult::Next
            }
            State::Draining { .. } | State::Closed(..) => {
                // Do nothing.
                self.stats
                    .borrow_mut()
                    .pkt_dropped(format!("State {:?}", self.state));
                PreprocessResult::Next
            }
        };
        Ok(res)
    }

    /// After a Initial, Handshake, `ZeroRtt`, or Short packet is successfully processed.
    fn postprocess_packet(
        &mut self,
        path: &PathRef,
        d: &Datagram,
        packet: &PublicPacket,
        migrate: bool,
        now: Instant,
    ) {
        if self.state == State::WaitInitial {
            self.start_handshake(path, packet, now);
        }

        if self.state.connected() {
            self.handle_migration(path, d, migrate, now);
        } else if self.role != Role::Client
            && (packet.packet_type() == PacketType::Handshake
                || (packet.dcid().len() >= 8 && packet.dcid() == self.local_initial_source_cid))
        {
            // We only allow one path during setup, so apply handshake
            // path validation to this path.
            path.borrow_mut().set_valid(now);
        }
    }

    /// Take a datagram as input.  This reports an error if the packet was bad.
    /// This takes two times: when the datagram was received, and the current time.
    fn input(&mut self, d: &Datagram, received: Instant, now: Instant) {
        // First determine the path.
        let path = self.paths.find_path_with_rebinding(
            d.destination(),
            d.source(),
            self.conn_params.get_cc_algorithm(),
            self.conn_params.pacing_enabled(),
            now,
        );
        path.borrow_mut().add_received(d.len());
        let res = self.input_path(&path, d, received);
        self.capture_error(Some(path), now, 0, res).ok();
    }

    fn input_path(&mut self, path: &PathRef, d: &Datagram, now: Instant) -> Res<()> {
        let mut slc = &d[..];
        let mut dcid = None;

        qtrace!([self], "{} input {}", path.borrow(), hex(&**d));
        let pto = path.borrow().rtt().pto(PacketNumberSpace::ApplicationData);

        // Handle each packet in the datagram.
        while !slc.is_empty() {
            self.stats.borrow_mut().packets_rx += 1;
            let (packet, remainder) =
                match PublicPacket::decode(slc, self.cid_manager.decoder().as_ref()) {
                    Ok((packet, remainder)) => (packet, remainder),
                    Err(e) => {
                        qinfo!([self], "Garbage packet: {}", e);
                        qtrace!([self], "Garbage packet contents: {}", hex(slc));
                        self.stats.borrow_mut().pkt_dropped("Garbage packet");
                        break;
                    }
                };
            match self.preprocess_packet(&packet, path, dcid.as_ref(), now)? {
                PreprocessResult::Continue => (),
                PreprocessResult::Next => break,
                PreprocessResult::End => return Ok(()),
            }

            qtrace!([self], "Received unverified packet {:?}", packet);

            match packet.decrypt(&mut self.crypto.states, now + pto) {
                Ok(payload) => {
                    // OK, we have a valid packet.
                    self.idle_timeout.on_packet_received(now);
                    dump_packet(
                        self,
                        path,
                        "-> RX",
                        payload.packet_type(),
                        payload.pn(),
                        &payload[..],
                        d.tos(),
                    );

                    qlog::packet_received(&mut self.qlog, &packet, &payload);
                    let space = PacketNumberSpace::from(payload.packet_type());
                    if self.acks.get_mut(space).unwrap().is_duplicate(payload.pn()) {
                        qdebug!([self], "Duplicate packet {}-{}", space, payload.pn());
                        self.stats.borrow_mut().dups_rx += 1;
                    } else {
                        match self.process_packet(path, &payload, now) {
                            Ok(migrate) => self.postprocess_packet(path, d, &packet, migrate, now),
                            Err(e) => {
                                self.ensure_error_path(path, &packet, now);
                                return Err(e);
                            }
                        }
                    }
                }
                Err(e) => {
                    match e {
                        Error::KeysPending(cspace) => {
                            // This packet can't be decrypted because we don't have the keys yet.
                            // Don't check this packet for a stateless reset, just return.
                            let remaining = slc.len();
                            self.save_datagram(cspace, d, remaining, now);
                            return Ok(());
                        }
                        Error::KeysExhausted => {
                            // Exhausting read keys is fatal.
                            return Err(e);
                        }
                        Error::KeysDiscarded(cspace) => {
                            // This was a valid-appearing Initial packet: maybe probe with
                            // a Handshake packet to keep the handshake moving.
                            self.received_untracked |=
                                self.role == Role::Client && cspace == CryptoSpace::Initial;
                        }
                        _ => (),
                    }
                    // Decryption failure, or not having keys is not fatal.
                    // If the state isn't available, or we can't decrypt the packet, drop
                    // the rest of the datagram on the floor, but don't generate an error.
                    self.check_stateless_reset(path, d, dcid.is_none(), now)?;
                    self.stats.borrow_mut().pkt_dropped("Decryption failure");
                    qlog::packet_dropped(&mut self.qlog, &packet);
                }
            }
            slc = remainder;
            dcid = Some(ConnectionId::from(packet.dcid()));
        }
        self.check_stateless_reset(path, d, dcid.is_none(), now)?;
        Ok(())
    }

    /// Process a packet.  Returns true if the packet might initiate migration.
    fn process_packet(
        &mut self,
        path: &PathRef,
        packet: &DecryptedPacket,
        now: Instant,
    ) -> Res<bool> {
        (!packet.is_empty())
            .then_some(())
            .ok_or(Error::ProtocolViolation)?;

        // TODO(ekr@rtfm.com): Have the server blow away the initial
        // crypto state if this fails? Otherwise, we will get a panic
        // on the assert for doesn't exist.
        // OK, we have a valid packet.

        let mut ack_eliciting = false;
        let mut probing = true;
        let mut d = Decoder::from(&packet[..]);
        while d.remaining() > 0 {
            let f = Frame::decode(&mut d)?;
            ack_eliciting |= f.ack_eliciting();
            probing &= f.path_probing();
            let t = f.get_type();
            if let Err(e) = self.input_frame(path, packet.version(), packet.packet_type(), f, now) {
                self.capture_error(Some(Rc::clone(path)), now, t, Err(e))?;
            }
        }

        let largest_received = if let Some(space) = self
            .acks
            .get_mut(PacketNumberSpace::from(packet.packet_type()))
        {
            space.set_received(now, packet.pn(), ack_eliciting)
        } else {
            qdebug!(
                [self],
                "processed a {:?} packet without tracking it",
                packet.packet_type(),
            );
            // This was a valid packet that caused the same packet number to be
            // discarded.  This happens when the client discards the Initial packet
            // number space after receiving the ServerHello.  Remember this so
            // that we guarantee that we send a Handshake packet.
            self.received_untracked = true;
            // We don't migrate during the handshake, so return false.
            false
        };

        Ok(largest_received && !probing)
    }

    /// During connection setup, the first path needs to be setup.
    /// This uses the connection IDs that were provided during the handshake
    /// to setup that path.
    fn setup_handshake_path(&mut self, path: &PathRef, now: Instant) {
        self.paths.make_permanent(
            path,
            Some(self.local_initial_source_cid.clone()),
            // Ideally we know what the peer wants us to use for the remote CID.
            // But we will use our own guess if necessary.
            ConnectionIdEntry::initial_remote(
                self.remote_initial_source_cid
                    .as_ref()
                    .or(self.original_destination_cid.as_ref())
                    .unwrap()
                    .clone(),
            ),
        );
        path.borrow_mut().set_valid(now);
    }

    /// If the path isn't permanent, assign it a connection ID to make it so.
    fn ensure_permanent(&mut self, path: &PathRef) -> Res<()> {
        if self.paths.is_temporary(path) {
            // If there isn't a connection ID to use for this path, the packet
            // will be processed, but it won't be attributed to a path.  That means
            // no path probes or PATH_RESPONSE.  But it's not fatal.
            if let Some(cid) = self.connection_ids.next() {
                self.paths.make_permanent(path, None, cid);
                Ok(())
            } else if self.paths.primary().borrow().remote_cid().is_empty() {
                self.paths
                    .make_permanent(path, None, ConnectionIdEntry::empty_remote());
                Ok(())
            } else {
                qtrace!([self], "Unable to make path permanent: {}", path.borrow());
                Err(Error::InvalidMigration)
            }
        } else {
            Ok(())
        }
    }

    /// After an error, a permanent path is needed to send the `CONNECTION_CLOSE`.
    /// This attempts to ensure that this exists.  As the connection is now
    /// temporary, there is no reason to do anything special here.
    fn ensure_error_path(&mut self, path: &PathRef, packet: &PublicPacket, now: Instant) {
        path.borrow_mut().set_valid(now);
        if self.paths.is_temporary(path) {
            // First try to fill in handshake details.
            if packet.packet_type() == PacketType::Initial {
                self.remote_initial_source_cid = Some(ConnectionId::from(packet.scid()));
                self.setup_handshake_path(path, now);
            } else {
                // Otherwise try to get a usable connection ID.
                mem::drop(self.ensure_permanent(path));
            }
        }
    }

    fn start_handshake(&mut self, path: &PathRef, packet: &PublicPacket, now: Instant) {
        qtrace!([self], "starting handshake");
        debug_assert_eq!(packet.packet_type(), PacketType::Initial);
        self.remote_initial_source_cid = Some(ConnectionId::from(packet.scid()));

        let got_version = if self.role == Role::Server {
            self.cid_manager
                .add_odcid(self.original_destination_cid.as_ref().unwrap().clone());
            // Make a path on which to run the handshake.
            self.setup_handshake_path(path, now);

            self.zero_rtt_state = match self.crypto.enable_0rtt(self.version, self.role) {
                Ok(true) => {
                    qdebug!([self], "Accepted 0-RTT");
                    ZeroRttState::AcceptedServer
                }
                _ => ZeroRttState::Rejected,
            };

            // The server knows the final version if it has remote transport parameters.
            self.tps.borrow().remote.is_some()
        } else {
            qdebug!([self], "Changing to use Server CID={}", packet.scid());
            debug_assert!(path.borrow().is_primary());
            path.borrow_mut().set_remote_cid(packet.scid());

            // The client knows the final version if it processed a CRYPTO frame.
            self.stats.borrow().frame_rx.crypto > 0
        };
        if got_version {
            self.set_state(State::Handshaking);
        } else {
            self.set_state(State::WaitVersion);
        }
    }

    /// Migrate to the provided path.
    /// Either local or remote address (but not both) may be provided as `None` to have
    /// the address from the current primary path used.
    /// If `force` is true, then migration is immediate.
    /// Otherwise, migration occurs after the path is probed successfully.
    /// Either way, the path is probed and will be abandoned if the probe fails.
    ///
    /// # Errors
    ///
    /// Fails if this is not a client, not confirmed, or there are not enough connection
    /// IDs available to use.
    pub fn migrate(
        &mut self,
        local: Option<SocketAddr>,
        remote: Option<SocketAddr>,
        force: bool,
        now: Instant,
    ) -> Res<()> {
        if self.role != Role::Client {
            return Err(Error::InvalidMigration);
        }
        if !matches!(self.state(), State::Confirmed) {
            return Err(Error::InvalidMigration);
        }

        // Fill in the blanks, using the current primary path.
        if local.is_none() && remote.is_none() {
            // Pointless migration is pointless.
            return Err(Error::InvalidMigration);
        }
        let local = local.unwrap_or_else(|| self.paths.primary().borrow().local_address());
        let remote = remote.unwrap_or_else(|| self.paths.primary().borrow().remote_address());

        if mem::discriminant(&local.ip()) != mem::discriminant(&remote.ip()) {
            // Can't mix address families.
            return Err(Error::InvalidMigration);
        }
        if local.port() == 0 || remote.ip().is_unspecified() || remote.port() == 0 {
            // All but the local address need to be specified.
            return Err(Error::InvalidMigration);
        }
        if (local.ip().is_loopback() ^ remote.ip().is_loopback()) && !local.ip().is_unspecified() {
            // Block attempts to migrate to a path with loopback on only one end, unless the local
            // address is unspecified.
            return Err(Error::InvalidMigration);
        }

        let path = self.paths.find_path(
            local,
            remote,
            self.conn_params.get_cc_algorithm(),
            self.conn_params.pacing_enabled(),
            now,
        );
        self.ensure_permanent(&path)?;
        qinfo!(
            [self],
            "Migrate to {} probe {}",
            path.borrow(),
            if force { "now" } else { "after" }
        );
        if self.paths.migrate(&path, force, now) {
            self.loss_recovery.migrate();
        }
        Ok(())
    }

    fn migrate_to_preferred_address(&mut self, now: Instant) -> Res<()> {
        let spa = if matches!(
            self.conn_params.get_preferred_address(),
            PreferredAddressConfig::Disabled
        ) {
            None
        } else {
            self.tps.borrow_mut().remote().get_preferred_address()
        };
        if let Some((addr, cid)) = spa {
            // The connection ID isn't special, so just save it.
            self.connection_ids.add_remote(cid)?;

            // The preferred address doesn't dictate what the local address is, so this
            // has to use the existing address.  So only pay attention to a preferred
            // address from the same family as is currently in use. More thought will
            // be needed to work out how to get addresses from a different family.
            let prev = self.paths.primary().borrow().remote_address();
            let remote = match prev.ip() {
                IpAddr::V4(_) => addr.ipv4().map(SocketAddr::V4),
                IpAddr::V6(_) => addr.ipv6().map(SocketAddr::V6),
            };

            if let Some(remote) = remote {
                // Ignore preferred address that move to loopback from non-loopback.
                // `migrate` doesn't enforce this rule.
                if !prev.ip().is_loopback() && remote.ip().is_loopback() {
                    qwarn!([self], "Ignoring a move to a loopback address: {}", remote);
                    return Ok(());
                }

                if self.migrate(None, Some(remote), false, now).is_err() {
                    qwarn!([self], "Ignoring bad preferred address: {}", remote);
                }
            } else {
                qwarn!([self], "Unable to migrate to a different address family");
            }
        }
        Ok(())
    }

    fn handle_migration(&mut self, path: &PathRef, d: &Datagram, migrate: bool, now: Instant) {
        if !migrate {
            return;
        }
        if self.role == Role::Client {
            return;
        }

        if self.ensure_permanent(path).is_ok() {
            self.paths.handle_migration(path, d.source(), now);
        } else {
            qinfo!(
                [self],
                "{} Peer migrated, but no connection ID available",
                path.borrow()
            );
        }
    }

    fn output(&mut self, now: Instant) -> SendOption {
        qtrace!([self], "output {:?}", now);
        let res = match &self.state {
            State::Init
            | State::WaitInitial
            | State::WaitVersion
            | State::Handshaking
            | State::Connected
            | State::Confirmed => {
                if let Some(path) = self.paths.select_path() {
                    let res = self.output_path(&path, now, &None);
                    self.capture_error(Some(path), now, 0, res)
                } else {
                    Ok(SendOption::default())
                }
            }
            State::Closing { .. } | State::Draining { .. } | State::Closed(_) => {
                if let Some(details) = self.state_signaling.close_frame() {
                    let path = Rc::clone(details.path());
                    // In some error cases, we will not be able to make a new, permanent path.
                    // For example, if we run out of connection IDs and the error results from
                    // a packet on a new path, we avoid sending (and the privacy risk) rather
                    // than reuse a connection ID.
                    let res = if path.borrow().is_temporary() {
                        assert!(!cfg!(test), "attempting to close with a temporary path");
                        Err(Error::InternalError)
                    } else {
                        self.output_path(&path, now, &Some(details))
                    };
                    self.capture_error(Some(path), now, 0, res)
                } else {
                    Ok(SendOption::default())
                }
            }
        };
        res.unwrap_or_default()
    }

    fn build_packet_header(
        path: &Path,
        cspace: CryptoSpace,
        encoder: Encoder,
        tx: &CryptoDxState,
        address_validation: &AddressValidationInfo,
        version: Version,
        grease_quic_bit: bool,
    ) -> (PacketType, PacketBuilder) {
        let pt = PacketType::from(cspace);
        let mut builder = if pt == PacketType::Short {
            qdebug!("Building Short dcid {}", path.remote_cid());
            PacketBuilder::short(encoder, tx.key_phase(), path.remote_cid())
        } else {
            qdebug!(
                "Building {:?} dcid {} scid {}",
                pt,
                path.remote_cid(),
                path.local_cid(),
            );

            PacketBuilder::long(encoder, pt, version, path.remote_cid(), path.local_cid())
        };
        if builder.remaining() > 0 {
            builder.scramble(grease_quic_bit);
            if pt == PacketType::Initial {
                builder.initial_token(address_validation.token());
            }
        }

        (pt, builder)
    }

    #[must_use]
    fn add_packet_number(
        builder: &mut PacketBuilder,
        tx: &CryptoDxState,
        largest_acknowledged: Option<PacketNumber>,
    ) -> PacketNumber {
        // Get the packet number and work out how long it is.
        let pn = tx.next_pn();
        let unacked_range = if let Some(la) = largest_acknowledged {
            // Double the range from this to the last acknowledged in this space.
            (pn - la) << 1
        } else {
            pn + 1
        };
        // Count how many bytes in this range are non-zero.
        let pn_len = mem::size_of::<PacketNumber>()
            - usize::try_from(unacked_range.leading_zeros() / 8).unwrap();
        // pn_len can't be zero (unacked_range is > 0)
        // TODO(mt) also use `4*path CWND/path MTU` to set a minimum length.
        builder.pn(pn, pn_len);
        pn
    }

    fn can_grease_quic_bit(&self) -> bool {
        let tph = self.tps.borrow();
        if let Some(r) = &tph.remote {
            r.get_empty(tparams::GREASE_QUIC_BIT)
        } else if let Some(r) = &tph.remote_0rtt {
            r.get_empty(tparams::GREASE_QUIC_BIT)
        } else {
            false
        }
    }

    /// Write the frames that are exchanged in the application data space.
    /// The order of calls here determines the relative priority of frames.
    fn write_appdata_frames(
        &mut self,
        builder: &mut PacketBuilder,
        tokens: &mut Vec<RecoveryToken>,
    ) {
        let stats = &mut self.stats.borrow_mut();
        let frame_stats = &mut stats.frame_tx;
        if self.role == Role::Server {
            if let Some(t) = self.state_signaling.write_done(builder) {
                tokens.push(t);
                frame_stats.handshake_done += 1;
            }
        }

<<<<<<< HEAD
        {
            let stats = &mut self.stats.borrow_mut().frame_tx;


            self.streams
                .write_frames(TransmissionPriority::Critical, builder, tokens, stats);
            if builder.is_full() {
                return Ok(());
            }

            self.streams
                .write_frames(TransmissionPriority::Important, builder, tokens, stats);
            if builder.is_full() {
                return Ok(());
            }

            // NEW_CONNECTION_ID, RETIRE_CONNECTION_ID, and ACK_FREQUENCY.
            self.cid_manager.write_frames(builder, tokens, stats)?;
            if builder.is_full() {
                return Ok(());
            }
            self.paths.write_frames(builder, tokens, stats)?;
            if builder.is_full() {
                return Ok(());
            }

            self.streams
                .write_frames(TransmissionPriority::High, builder, tokens, stats);
            if builder.is_full() {
                return Ok(());
            }

            self.streams
                .write_frames(TransmissionPriority::Normal, builder, tokens, stats);
            if builder.is_full() {
                return Ok(());
            }
        }

        // Check if there is a Datagram to be written
        // Currently we're giving them priority over user streams; they could be moved
        // to after them (after Normal)
        self.quic_datagrams
            .write_frames(builder, tokens, &mut self.stats.borrow_mut());
=======
        self.streams
            .write_frames(TransmissionPriority::Critical, builder, tokens, frame_stats);
        if builder.is_full() {
            return;
        }

        self.streams.write_frames(
            TransmissionPriority::Important,
            builder,
            tokens,
            frame_stats,
        );
        if builder.is_full() {
            return;
        }

        // NEW_CONNECTION_ID, RETIRE_CONNECTION_ID, and ACK_FREQUENCY.
        self.cid_manager.write_frames(builder, tokens, frame_stats);
        if builder.is_full() {
            return;
        }
        self.paths.write_frames(builder, tokens, frame_stats);
        if builder.is_full() {
            return;
        }

        self.streams
            .write_frames(TransmissionPriority::High, builder, tokens, frame_stats);
        if builder.is_full() {
            return;
        }

        self.streams
            .write_frames(TransmissionPriority::Normal, builder, tokens, frame_stats);
        if builder.is_full() {
            return;
        }

        // Datagrams are best-effort and unreliable.  Let streams starve them for now.
        self.quic_datagrams.write_frames(builder, tokens, stats);
        if builder.is_full() {
            return;
        }

        let frame_stats = &mut stats.frame_tx;
        // CRYPTO here only includes NewSessionTicket, plus NEW_TOKEN.
        // Both of these are only used for resumption and so can be relatively low priority.
        self.crypto.write_frame(
            PacketNumberSpace::ApplicationData,
            builder,
            tokens,
            frame_stats,
        );
        if builder.is_full() {
            return;
        }
        self.new_token.write_frames(builder, tokens, frame_stats);
>>>>>>> c004359a
        if builder.is_full() {
            return;
        }

<<<<<<< HEAD
        {
            let stats = &mut self.stats.borrow_mut().frame_tx;

            // CRYPTO here only includes NewSessionTicket, plus NEW_TOKEN.
            // Both of these are only used for resumption and so can be relatively low priority.
            self.crypto
                .write_frame(PacketNumberSpace::ApplicationData, builder, tokens, stats)?;
            if builder.is_full() {
                return Ok(());
            }
            self.new_token.write_frames(builder, tokens, stats)?;
            if builder.is_full() {
                return Ok(());
            }

            self.streams
                .write_frames(TransmissionPriority::Low, builder, tokens, stats);
        }
=======
        self.streams
            .write_frames(TransmissionPriority::Low, builder, tokens, frame_stats);
>>>>>>> c004359a

        #[cfg(test)]
        {
            if let Some(w) = &mut self.test_frame_writer {
                w.write_frames(builder);
            }
        }
    }

    // Maybe send a probe.  Return true if the packet was ack-eliciting.
    fn maybe_probe(
        &mut self,
        path: &PathRef,
        force_probe: bool,
        builder: &mut PacketBuilder,
        ack_end: usize,
        tokens: &mut Vec<RecoveryToken>,
        now: Instant,
    ) -> bool {
        let untracked = self.received_untracked && !self.state.connected();
        self.received_untracked = false;

        // Anything written after an ACK already elicits acknowledgment.
        // If we need to probe and nothing has been written, send a PING.
        if builder.len() > ack_end {
            return true;
        }

        let probe = if untracked && builder.packet_empty() || force_probe {
            // If we received an untracked packet and we aren't probing already
            // or the PTO timer fired: probe.
            true
        } else {
            let pto = path.borrow().rtt().pto(PacketNumberSpace::ApplicationData);
            if !builder.packet_empty() {
                // The packet only contains an ACK.  Check whether we want to
                // force an ACK with a PING so we can stop tracking packets.
                self.loss_recovery.should_probe(pto, now)
            } else if self.streams.need_keep_alive() {
                // We need to keep the connection alive, including sending
                // a PING again.
                self.idle_timeout.send_keep_alive(now, pto, tokens)
            } else {
                false
            }
        };
        if probe {
            // Nothing ack-eliciting and we need to probe; send PING.
            debug_assert_ne!(builder.remaining(), 0);
            builder.encode_varint(crate::frame::FRAME_TYPE_PING);
            let stats = &mut self.stats.borrow_mut().frame_tx;
            stats.ping += 1;
            stats.all += 1;
        }
        probe
    }

    /// Write frames to the provided builder.  Returns a list of tokens used for
    /// tracking loss or acknowledgment, whether any frame was ACK eliciting, and
    /// whether the packet was padded.
    fn write_frames(
        &mut self,
        path: &PathRef,
        space: PacketNumberSpace,
        profile: &SendProfile,
        builder: &mut PacketBuilder,
        now: Instant,
    ) -> (Vec<RecoveryToken>, bool, bool) {
        let mut tokens = Vec::new();
        let primary = path.borrow().is_primary();
        let mut ack_eliciting = false;

        if primary {
            let stats = &mut self.stats.borrow_mut().frame_tx;
            self.acks.write_frame(
                space,
                now,
                path.borrow().rtt().estimate(),
                builder,
                &mut tokens,
                stats,
            );
        }
        let ack_end = builder.len();

        // Avoid sending probes until the handshake completes,
        // but send them even when we don't have space.
        let full_mtu = profile.limit() == path.borrow().mtu();
        if space == PacketNumberSpace::ApplicationData && self.state.connected() {
            // Probes should only be padded if the full MTU is available.
            // The probing code needs to know so it can track that.
            if path.borrow_mut().write_frames(
                builder,
                &mut self.stats.borrow_mut().frame_tx,
                full_mtu,
                now,
            ) {
                builder.enable_padding(true);
            }
        }

        if profile.ack_only(space) {
            // If we are CC limited we can only send acks!
            return (tokens, false, false);
        }

        if primary {
            if space == PacketNumberSpace::ApplicationData {
                self.write_appdata_frames(builder, &mut tokens);
            } else {
                let stats = &mut self.stats.borrow_mut().frame_tx;
                self.crypto.write_frame(space, builder, &mut tokens, stats);
            }
        }

        // Maybe send a probe now, either to probe for losses or to keep the connection live.
        let force_probe = profile.should_probe(space);
        ack_eliciting |= self.maybe_probe(path, force_probe, builder, ack_end, &mut tokens, now);
        // If this is not the primary path, this should be ack-eliciting.
        debug_assert!(primary || ack_eliciting);

        // Add padding.  Only pad 1-RTT packets so that we don't prevent coalescing.
        // And avoid padding packets that otherwise only contain ACK because adding PADDING
        // causes those packets to consume congestion window, which is not tracked (yet).
        // And avoid padding if we don't have a full MTU available.
        let stats = &mut self.stats.borrow_mut().frame_tx;
        let padded = if ack_eliciting && full_mtu && builder.pad() {
            stats.padding += 1;
            stats.all += 1;
            true
        } else {
            false
        };

        stats.all += tokens.len();
        (tokens, ack_eliciting, padded)
    }

    /// Build a datagram, possibly from multiple packets (for different PN
    /// spaces) and each containing 1+ frames.
    #[allow(clippy::too_many_lines)] // Yeah, that's just the way it is.
    fn output_path(
        &mut self,
        path: &PathRef,
        now: Instant,
        closing_frame: &Option<ClosingFrame>,
    ) -> Res<SendOption> {
        let mut initial_sent = None;
        let mut needs_padding = false;
        let grease_quic_bit = self.can_grease_quic_bit();
        let version = self.version();

        // Determine how we are sending packets (PTO, etc..).
        let mtu = path.borrow().mtu();
        let profile = self.loss_recovery.send_profile(&path.borrow(), now);
        qdebug!([self], "output_path send_profile {:?}", profile);

        // Frames for different epochs must go in different packets, but then these
        // packets can go in a single datagram
        let mut encoder = Encoder::with_capacity(profile.limit());
        for space in PacketNumberSpace::iter() {
            // Ensure we have tx crypto state for this epoch, or skip it.
            let Some((cspace, tx)) = self.crypto.states.select_tx_mut(self.version, *space) else {
                continue;
            };

            let header_start = encoder.len();
            let (pt, mut builder) = Self::build_packet_header(
                &path.borrow(),
                cspace,
                encoder,
                tx,
                &self.address_validation,
                version,
                grease_quic_bit,
            );
            let pn = Self::add_packet_number(
                &mut builder,
                tx,
                self.loss_recovery.largest_acknowledged_pn(*space),
            );
            // The builder will set the limit to 0 if there isn't enough space for the header.
            if builder.is_full() {
                encoder = builder.abort();
                break;
            }

            // Configure the limits and padding for this packet.
            let aead_expansion = tx.expansion();
            builder.set_limit(profile.limit() - aead_expansion);
            builder.enable_padding(needs_padding);
            debug_assert!(builder.limit() <= 2048);
            if builder.is_full() {
                encoder = builder.abort();
                break;
            }

            // Add frames to the packet.
            let payload_start = builder.len();
            let (mut tokens, mut ack_eliciting, mut padded) = (Vec::new(), false, false);
            if let Some(ref close) = closing_frame {
                // ConnectionError::Application is only allowed at 1RTT.
                let sanitized = if *space == PacketNumberSpace::ApplicationData {
                    None
                } else {
                    close.sanitize()
                };
                sanitized
                    .as_ref()
                    .unwrap_or(close)
                    .write_frame(&mut builder);
                self.stats.borrow_mut().frame_tx.connection_close += 1;
            } else {
                (tokens, ack_eliciting, padded) =
                    self.write_frames(path, *space, &profile, &mut builder, now);
            }
            if builder.packet_empty() {
                // Nothing to include in this packet.
                encoder = builder.abort();
                continue;
            }

            dump_packet(
                self,
                path,
                "TX ->",
                pt,
                pn,
                &builder.as_ref()[payload_start..],
                IpTos::default(), // TODO: set from path
            );
            qlog::packet_sent(
                &mut self.qlog,
                pt,
                pn,
                builder.len() - header_start + aead_expansion,
                &builder.as_ref()[payload_start..],
            );

            self.stats.borrow_mut().packets_tx += 1;
            let tx = self.crypto.states.tx_mut(self.version, cspace).unwrap();
            encoder = builder.build(tx)?;
            debug_assert!(encoder.len() <= mtu);
            self.crypto.states.auto_update()?;

            if ack_eliciting {
                self.idle_timeout.on_packet_sent(now);
            }
            let sent = SentPacket::new(
                pt,
                pn,
                now,
                ack_eliciting,
                tokens,
                encoder.len() - header_start,
            );
            if padded {
                needs_padding = false;
                self.loss_recovery.on_packet_sent(path, sent);
            } else if pt == PacketType::Initial && (self.role == Role::Client || ack_eliciting) {
                // Packets containing Initial packets might need padding, and we want to
                // track that padding along with the Initial packet.  So defer tracking.
                initial_sent = Some(sent);
                needs_padding = true;
            } else {
                if pt == PacketType::Handshake && self.role == Role::Client {
                    needs_padding = false;
                }
                self.loss_recovery.on_packet_sent(path, sent);
            }

            if *space == PacketNumberSpace::Handshake
                && self.role == Role::Server
                && self.state == State::Confirmed
            {
                // We could discard handshake keys in set_state,
                // but wait until after sending an ACK.
                self.discard_keys(PacketNumberSpace::Handshake, now);
            }
        }

        if encoder.is_empty() {
            qdebug!("TX blocked, profile={:?} ", profile);
            Ok(SendOption::No(profile.paced()))
        } else {
            // Perform additional padding for Initial packets as necessary.
            let mut packets: Vec<u8> = encoder.into();
            if let Some(mut initial) = initial_sent.take() {
                if needs_padding {
                    qdebug!(
                        [self],
                        "pad Initial from {} to path MTU {}",
                        packets.len(),
                        mtu
                    );
                    initial.size += mtu - packets.len();
                    // These zeros aren't padding frames, they are an invalid all-zero coalesced
                    // packet, which is why we don't increase `frame_tx.padding` count here.
                    packets.resize(mtu, 0);
                }
                self.loss_recovery.on_packet_sent(path, initial);
            }
            path.borrow_mut().add_sent(packets.len());
            Ok(SendOption::Yes(path.borrow().datagram(packets)))
        }
    }

    /// # Errors
    /// When connection state is not valid.
    pub fn initiate_key_update(&mut self) -> Res<()> {
        if self.state == State::Confirmed {
            let la = self
                .loss_recovery
                .largest_acknowledged_pn(PacketNumberSpace::ApplicationData);
            qinfo!([self], "Initiating key update");
            self.crypto.states.initiate_key_update(la)
        } else {
            Err(Error::KeyUpdateBlocked)
        }
    }

    #[cfg(test)]
    #[must_use]
    pub fn get_epochs(&self) -> (Option<usize>, Option<usize>) {
        self.crypto.states.get_epochs()
    }

    fn client_start(&mut self, now: Instant) -> Res<()> {
        qdebug!([self], "client_start");
        debug_assert_eq!(self.role, Role::Client);
        qlog::client_connection_started(&mut self.qlog, &self.paths.primary());
        qlog::client_version_information_initiated(&mut self.qlog, self.conn_params.get_versions());

        self.handshake(now, self.version, PacketNumberSpace::Initial, None)?;
        self.set_state(State::WaitInitial);
        self.zero_rtt_state = if self.crypto.enable_0rtt(self.version, self.role)? {
            qdebug!([self], "Enabled 0-RTT");
            ZeroRttState::Sending
        } else {
            ZeroRttState::Init
        };
        Ok(())
    }

    fn get_closing_period_time(&self, now: Instant) -> Instant {
        // Spec says close time should be at least PTO times 3.
        now + (self.pto() * 3)
    }

    /// Close the connection.
    pub fn close(&mut self, now: Instant, app_error: AppError, msg: impl AsRef<str>) {
        let error = ConnectionError::Application(app_error);
        let timeout = self.get_closing_period_time(now);
        if let Some(path) = self.paths.primary_fallible() {
            self.state_signaling.close(path, error.clone(), 0, msg);
            self.set_state(State::Closing { error, timeout });
        } else {
            self.set_state(State::Closed(error));
        }
    }

    fn set_initial_limits(&mut self) {
        self.streams.set_initial_limits();
        let peer_timeout = self
            .tps
            .borrow()
            .remote()
            .get_integer(tparams::IDLE_TIMEOUT);
        if peer_timeout > 0 {
            self.idle_timeout
                .set_peer_timeout(Duration::from_millis(peer_timeout));
        }

        self.quic_datagrams.set_remote_datagram_size(
            self.tps
                .borrow()
                .remote()
                .get_integer(tparams::MAX_DATAGRAM_FRAME_SIZE),
        );
    }

    #[must_use]
    pub fn is_stream_id_allowed(&self, stream_id: StreamId) -> bool {
        self.streams.is_stream_id_allowed(stream_id)
    }

    /// Process the final set of transport parameters.
    fn process_tps(&mut self) -> Res<()> {
        self.validate_cids()?;
        self.validate_versions()?;
        {
            let tps = self.tps.borrow();
            let remote = tps.remote.as_ref().unwrap();

            // If the peer provided a preferred address, then we have to be a client
            // and they have to be using a non-empty connection ID.
            if remote.get_preferred_address().is_some()
                && (self.role == Role::Server
                    || self.remote_initial_source_cid.as_ref().unwrap().is_empty())
            {
                return Err(Error::TransportParameterError);
            }

            let reset_token = if let Some(token) = remote.get_bytes(tparams::STATELESS_RESET_TOKEN)
            {
                <[u8; 16]>::try_from(token).unwrap()
            } else {
                // The other side didn't provide a stateless reset token.
                // That's OK, they can try guessing this.
                ConnectionIdEntry::random_srt()
            };
            self.paths
                .primary()
                .borrow_mut()
                .set_reset_token(reset_token);

            let max_ad = Duration::from_millis(remote.get_integer(tparams::MAX_ACK_DELAY));
            let min_ad = if remote.has_value(tparams::MIN_ACK_DELAY) {
                let min_ad = Duration::from_micros(remote.get_integer(tparams::MIN_ACK_DELAY));
                if min_ad > max_ad {
                    return Err(Error::TransportParameterError);
                }
                Some(min_ad)
            } else {
                None
            };
            self.paths.primary().borrow_mut().set_ack_delay(
                max_ad,
                min_ad,
                self.conn_params.get_ack_ratio(),
            );

            let max_active_cids = remote.get_integer(tparams::ACTIVE_CONNECTION_ID_LIMIT);
            self.cid_manager.set_limit(max_active_cids);
        }
        self.set_initial_limits();
        qlog::connection_tparams_set(&mut self.qlog, &self.tps.borrow());
        Ok(())
    }

    fn validate_cids(&mut self) -> Res<()> {
        let tph = self.tps.borrow();
        let remote_tps = tph.remote.as_ref().unwrap();

        let tp = remote_tps.get_bytes(tparams::INITIAL_SOURCE_CONNECTION_ID);
        if self
            .remote_initial_source_cid
            .as_ref()
            .map(ConnectionId::as_cid_ref)
            != tp.map(ConnectionIdRef::from)
        {
            qwarn!(
                [self],
                "ISCID test failed: self cid {:?} != tp cid {:?}",
                self.remote_initial_source_cid,
                tp.map(hex),
            );
            return Err(Error::ProtocolViolation);
        }

        if self.role == Role::Client {
            let tp = remote_tps.get_bytes(tparams::ORIGINAL_DESTINATION_CONNECTION_ID);
            if self
                .original_destination_cid
                .as_ref()
                .map(ConnectionId::as_cid_ref)
                != tp.map(ConnectionIdRef::from)
            {
                qwarn!(
                    [self],
                    "ODCID test failed: self cid {:?} != tp cid {:?}",
                    self.original_destination_cid,
                    tp.map(hex),
                );
                return Err(Error::ProtocolViolation);
            }

            let tp = remote_tps.get_bytes(tparams::RETRY_SOURCE_CONNECTION_ID);
            let expected = if let AddressValidationInfo::Retry {
                retry_source_cid, ..
            } = &self.address_validation
            {
                Some(retry_source_cid.as_cid_ref())
            } else {
                None
            };
            if expected != tp.map(ConnectionIdRef::from) {
                qwarn!(
                    [self],
                    "RSCID test failed. self cid {:?} != tp cid {:?}",
                    expected,
                    tp.map(hex),
                );
                return Err(Error::ProtocolViolation);
            }
        }

        Ok(())
    }

    /// Validate the `version_negotiation` transport parameter from the peer.
    fn validate_versions(&mut self) -> Res<()> {
        let tph = self.tps.borrow();
        let remote_tps = tph.remote.as_ref().unwrap();
        // `current` and `other` are the value from the peer's transport parameters.
        // We're checking that these match our expectations.
        if let Some((current, other)) = remote_tps.get_versions() {
            qtrace!(
                [self],
                "validate_versions: current={:x} chosen={:x} other={:x?}",
                self.version.wire_version(),
                current,
                other,
            );
            if self.role == Role::Server {
                // 1. A server acts on transport parameters, with validation
                // of `current` happening in the transport parameter handler.
                // All we need to do is confirm that the transport parameter
                // was provided.
                Ok(())
            } else if self.version().wire_version() != current {
                qinfo!([self], "validate_versions: current version mismatch");
                Err(Error::VersionNegotiation)
            } else if self
                .conn_params
                .get_versions()
                .initial()
                .is_compatible(self.version)
            {
                // 2. The current version is compatible with what we attempted.
                // That's a compatible upgrade and that's OK.
                Ok(())
            } else {
                // 3. The initial version we attempted isn't compatible.  Check that
                // the one we would have chosen is compatible with this one.
                let mut all_versions = other.to_owned();
                all_versions.push(current);
                if self
                    .conn_params
                    .get_versions()
                    .preferred(&all_versions)
                    .ok_or(Error::VersionNegotiation)?
                    .is_compatible(self.version)
                {
                    Ok(())
                } else {
                    qinfo!([self], "validate_versions: failed");
                    Err(Error::VersionNegotiation)
                }
            }
        } else if self.version != Version::Version1 && !self.version.is_draft() {
            qinfo!([self], "validate_versions: missing extension");
            Err(Error::VersionNegotiation)
        } else {
            Ok(())
        }
    }

    fn confirm_version(&mut self, v: Version) {
        if self.version != v {
            qdebug!([self], "Compatible upgrade {:?} ==> {:?}", self.version, v);
        }
        self.crypto.confirm_version(v);
        self.version = v;
    }

    fn compatible_upgrade(&mut self, packet_version: Version) {
        if !matches!(self.state, State::WaitInitial | State::WaitVersion) {
            return;
        }

        if self.role == Role::Client {
            self.confirm_version(packet_version);
        } else if self.tps.borrow().remote.is_some() {
            let version = self.tps.borrow().version();
            let dcid = self.original_destination_cid.as_ref().unwrap();
            self.crypto.states.init_server(version, dcid);
            self.confirm_version(version);
        }
    }

    fn handshake(
        &mut self,
        now: Instant,
        packet_version: Version,
        space: PacketNumberSpace,
        data: Option<&[u8]>,
    ) -> Res<()> {
        qtrace!([self], "Handshake space={} data={:0x?}", space, data);

        let was_authentication_pending =
            *self.crypto.tls.state() == HandshakeState::AuthenticationPending;
        let try_update = data.is_some();
        match self.crypto.handshake(now, space, data)? {
            HandshakeState::Authenticated(_) | HandshakeState::InProgress => (),
            HandshakeState::AuthenticationPending => {
                if !was_authentication_pending {
                    self.events.authentication_needed();
                }
            }
            HandshakeState::EchFallbackAuthenticationPending(public_name) => self
                .events
                .ech_fallback_authentication_needed(public_name.clone()),
            HandshakeState::Complete(_) => {
                if !self.state.connected() {
                    self.set_connected(now)?;
                }
            }
            _ => {
                unreachable!("Crypto state should not be new or failed after successful handshake")
            }
        }

        // There is a chance that this could be called less often, but getting the
        // conditions right is a little tricky, so call whenever CRYPTO data is used.
        if try_update {
            self.compatible_upgrade(packet_version);
            // We have transport parameters, it's go time.
            if self.tps.borrow().remote.is_some() {
                self.set_initial_limits();
            }
            if self.crypto.install_keys(self.role)? {
                if self.role == Role::Client {
                    // We won't acknowledge Initial packets as a result of this, but the
                    // server can rely on implicit acknowledgment.
                    self.discard_keys(PacketNumberSpace::Initial, now);
                }
                self.saved_datagrams.make_available(CryptoSpace::Handshake);
            }
        }

        Ok(())
    }

    #[allow(clippy::too_many_lines)] // Yep, but it's a nice big match, which is basically lots of little functions.
    fn input_frame(
        &mut self,
        path: &PathRef,
        packet_version: Version,
        packet_type: PacketType,
        frame: Frame,
        now: Instant,
    ) -> Res<()> {
        if !frame.is_allowed(packet_type) {
            qinfo!("frame not allowed: {:?} {:?}", frame, packet_type);
            return Err(Error::ProtocolViolation);
        }
        self.stats.borrow_mut().frame_rx.all += 1;
        let space = PacketNumberSpace::from(packet_type);
        if frame.is_stream() {
            return self
                .streams
                .input_frame(&frame, &mut self.stats.borrow_mut().frame_rx);
        }
        match frame {
            Frame::Padding(length) => {
                self.stats.borrow_mut().frame_rx.padding += usize::from(length);
            }
            Frame::Ping => {
                // If we get a PING and there are outstanding CRYPTO frames,
                // prepare to resend them.
                self.stats.borrow_mut().frame_rx.ping += 1;
                self.crypto.resend_unacked(space);
                if space == PacketNumberSpace::ApplicationData {
                    // Send an ACK immediately if we might not otherwise do so.
                    self.acks.immediate_ack(now);
                }
            }
            Frame::Ack {
                largest_acknowledged,
                ack_delay,
                first_ack_range,
                ack_ranges,
            } => {
                let ranges =
                    Frame::decode_ack_frame(largest_acknowledged, first_ack_range, &ack_ranges)?;
                self.handle_ack(space, largest_acknowledged, ranges, ack_delay, now);
            }
            Frame::Crypto { offset, data } => {
                qtrace!(
                    [self],
                    "Crypto frame on space={} offset={}, data={:0x?}",
                    space,
                    offset,
                    &data
                );
                self.stats.borrow_mut().frame_rx.crypto += 1;
                self.crypto.streams.inbound_frame(space, offset, data)?;
                if self.crypto.streams.data_ready(space) {
                    let mut buf = Vec::new();
                    let read = self.crypto.streams.read_to_end(space, &mut buf);
                    qdebug!("Read {} bytes", read);
                    self.handshake(now, packet_version, space, Some(&buf))?;
                    self.create_resumption_token(now);
                } else {
                    // If we get a useless CRYPTO frame send outstanding CRYPTO frames again.
                    self.crypto.resend_unacked(space);
                }
            }
            Frame::NewToken { token } => {
                self.stats.borrow_mut().frame_rx.new_token += 1;
                self.new_token.save_token(token.to_vec());
                self.create_resumption_token(now);
            }
            Frame::NewConnectionId {
                sequence_number,
                connection_id,
                stateless_reset_token,
                retire_prior,
            } => {
                self.stats.borrow_mut().frame_rx.new_connection_id += 1;
                self.connection_ids.add_remote(ConnectionIdEntry::new(
                    sequence_number,
                    ConnectionId::from(connection_id),
                    stateless_reset_token.to_owned(),
                ))?;
                self.paths
                    .retire_cids(retire_prior, &mut self.connection_ids);
                if self.connection_ids.len() >= LOCAL_ACTIVE_CID_LIMIT {
                    qinfo!([self], "received too many connection IDs");
                    return Err(Error::ConnectionIdLimitExceeded);
                }
            }
            Frame::RetireConnectionId { sequence_number } => {
                self.stats.borrow_mut().frame_rx.retire_connection_id += 1;
                self.cid_manager.retire(sequence_number);
            }
            Frame::PathChallenge { data } => {
                self.stats.borrow_mut().frame_rx.path_challenge += 1;
                // If we were challenged, try to make the path permanent.
                // Report an error if we don't have enough connection IDs.
                self.ensure_permanent(path)?;
                path.borrow_mut().challenged(data);
            }
            Frame::PathResponse { data } => {
                self.stats.borrow_mut().frame_rx.path_response += 1;
                if self.paths.path_response(data, now) {
                    // This PATH_RESPONSE enabled migration; tell loss recovery.
                    self.loss_recovery.migrate();
                }
            }
            Frame::ConnectionClose {
                error_code,
                frame_type,
                reason_phrase,
            } => {
                self.stats.borrow_mut().frame_rx.connection_close += 1;
                let reason_phrase = String::from_utf8_lossy(&reason_phrase);
                qinfo!(
                    [self],
                    "ConnectionClose received. Error code: {:?} frame type {:x} reason {}",
                    error_code,
                    frame_type,
                    reason_phrase
                );
                let (detail, frame_type) = if let CloseError::Application(_) = error_code {
                    // Use a transport error here because we want to send
                    // NO_ERROR in this case.
                    (
                        Error::PeerApplicationError(error_code.code()),
                        FRAME_TYPE_CONNECTION_CLOSE_APPLICATION,
                    )
                } else {
                    (
                        Error::PeerError(error_code.code()),
                        FRAME_TYPE_CONNECTION_CLOSE_TRANSPORT,
                    )
                };
                let error = ConnectionError::Transport(detail);
                self.state_signaling
                    .drain(Rc::clone(path), error.clone(), frame_type, "");
                self.set_state(State::Draining {
                    error,
                    timeout: self.get_closing_period_time(now),
                });
            }
            Frame::HandshakeDone => {
                self.stats.borrow_mut().frame_rx.handshake_done += 1;
                if self.role == Role::Server || !self.state.connected() {
                    return Err(Error::ProtocolViolation);
                }
                self.set_state(State::Confirmed);
                self.discard_keys(PacketNumberSpace::Handshake, now);
                self.migrate_to_preferred_address(now)?;
            }
            Frame::AckFrequency {
                seqno,
                tolerance,
                delay,
                ignore_order,
            } => {
                self.stats.borrow_mut().frame_rx.ack_frequency += 1;
                let delay = Duration::from_micros(delay);
                if delay < GRANULARITY {
                    return Err(Error::ProtocolViolation);
                }
                self.acks
                    .ack_freq(seqno, tolerance - 1, delay, ignore_order);
            }
            Frame::Datagram { data, .. } => {
                self.stats.borrow_mut().frame_rx.datagram += 1;
                self.quic_datagrams
                    .handle_datagram(data, &mut self.stats.borrow_mut())?;
            }
            _ => unreachable!("All other frames are for streams"),
        };

        Ok(())
    }

    /// Given a set of `SentPacket` instances, ensure that the source of the packet
    /// is told that they are lost.  This gives the frame generation code a chance
    /// to retransmit the frame as needed.
    fn handle_lost_packets(&mut self, lost_packets: &[SentPacket]) {
        for lost in lost_packets {
            for token in &lost.tokens {
                qdebug!([self], "Lost: {:?}", token);
                match token {
                    RecoveryToken::Ack(_) => {}
                    RecoveryToken::Crypto(ct) => self.crypto.lost(ct),
                    RecoveryToken::HandshakeDone => self.state_signaling.handshake_done(),
                    RecoveryToken::NewToken(seqno) => self.new_token.lost(*seqno),
                    RecoveryToken::NewConnectionId(ncid) => self.cid_manager.lost(ncid),
                    RecoveryToken::RetireConnectionId(seqno) => self.paths.lost_retire_cid(*seqno),
                    RecoveryToken::AckFrequency(rate) => self.paths.lost_ack_frequency(rate),
                    RecoveryToken::KeepAlive => self.idle_timeout.lost_keep_alive(),
                    RecoveryToken::Stream(stream_token) => self.streams.lost(stream_token),
                    RecoveryToken::Datagram(dgram_tracker) => {
                        self.events
                            .datagram_outcome(dgram_tracker, OutgoingDatagramOutcome::Lost);
                        self.stats.borrow_mut().datagram_tx.lost += 1;
                    }
                }
            }
        }
    }

    fn decode_ack_delay(&self, v: u64) -> Duration {
        // If we have remote transport parameters, use them.
        // Otherwise, ack delay should be zero (because it's the handshake).
        if let Some(r) = self.tps.borrow().remote.as_ref() {
            let exponent = u32::try_from(r.get_integer(tparams::ACK_DELAY_EXPONENT)).unwrap();
            Duration::from_micros(v.checked_shl(exponent).unwrap_or(u64::MAX))
        } else {
            Duration::new(0, 0)
        }
    }

    fn handle_ack<R>(
        &mut self,
        space: PacketNumberSpace,
        largest_acknowledged: u64,
        ack_ranges: R,
        ack_delay: u64,
        now: Instant,
    ) where
        R: IntoIterator<Item = RangeInclusive<u64>> + Debug,
        R::IntoIter: ExactSizeIterator,
    {
        qdebug!([self], "Rx ACK space={}, ranges={:?}", space, ack_ranges);

        let (acked_packets, lost_packets) = self.loss_recovery.on_ack_received(
            &self.paths.primary(),
            space,
            largest_acknowledged,
            ack_ranges,
            self.decode_ack_delay(ack_delay),
            now,
        );
        for acked in acked_packets {
            for token in &acked.tokens {
                match token {
                    RecoveryToken::Stream(stream_token) => self.streams.acked(stream_token),
                    RecoveryToken::Ack(at) => self.acks.acked(at),
                    RecoveryToken::Crypto(ct) => self.crypto.acked(ct),
                    RecoveryToken::NewToken(seqno) => self.new_token.acked(*seqno),
                    RecoveryToken::NewConnectionId(entry) => self.cid_manager.acked(entry),
                    RecoveryToken::RetireConnectionId(seqno) => self.paths.acked_retire_cid(*seqno),
                    RecoveryToken::AckFrequency(rate) => self.paths.acked_ack_frequency(rate),
                    RecoveryToken::KeepAlive => self.idle_timeout.ack_keep_alive(),
                    RecoveryToken::Datagram(dgram_tracker) => self
                        .events
                        .datagram_outcome(dgram_tracker, OutgoingDatagramOutcome::Acked),
                    // We only worry when these are lost
                    RecoveryToken::HandshakeDone => (),
                }
            }
        }
        self.handle_lost_packets(&lost_packets);
        qlog::packets_lost(&mut self.qlog, &lost_packets);
        let stats = &mut self.stats.borrow_mut().frame_rx;
        stats.ack += 1;
        stats.largest_acknowledged = max(stats.largest_acknowledged, largest_acknowledged);
    }

    /// When the server rejects 0-RTT we need to drop a bunch of stuff.
    fn client_0rtt_rejected(&mut self, now: Instant) {
        if !matches!(self.zero_rtt_state, ZeroRttState::Sending) {
            return;
        }
        qdebug!([self], "0-RTT rejected");

        // Tell 0-RTT packets that they were "lost".
        let dropped = self.loss_recovery.drop_0rtt(&self.paths.primary(), now);
        self.handle_lost_packets(&dropped);

        self.streams.zero_rtt_rejected();

        self.crypto.states.discard_0rtt_keys();
        self.events.client_0rtt_rejected();
    }

    fn set_connected(&mut self, now: Instant) -> Res<()> {
        qdebug!([self], "TLS connection complete");
        if self.crypto.tls.info().map(SecretAgentInfo::alpn).is_none() {
            qwarn!([self], "No ALPN. Closing connection.");
            // 120 = no_application_protocol
            return Err(Error::CryptoAlert(120));
        }
        if self.role == Role::Server {
            // Remove the randomized client CID from the list of acceptable CIDs.
            self.cid_manager.remove_odcid();
            // Mark the path as validated, if it isn't already.
            let path = self.paths.primary();
            path.borrow_mut().set_valid(now);
            // Generate a qlog event that the server connection started.
            qlog::server_connection_started(&mut self.qlog, &path);
        } else {
            self.zero_rtt_state = if self.crypto.tls.info().unwrap().early_data_accepted() {
                ZeroRttState::AcceptedClient
            } else {
                self.client_0rtt_rejected(now);
                ZeroRttState::Rejected
            };
        }

        // Setting application keys has to occur after 0-RTT rejection.
        let pto = self.pto();
        self.crypto
            .install_application_keys(self.version, now + pto)?;
        self.process_tps()?;
        self.set_state(State::Connected);
        self.create_resumption_token(now);
        self.saved_datagrams
            .make_available(CryptoSpace::ApplicationData);
        self.stats.borrow_mut().resumed = self.crypto.tls.info().unwrap().resumed();
        if self.role == Role::Server {
            self.state_signaling.handshake_done();
            self.set_state(State::Confirmed);
        }
        qinfo!([self], "Connection established");
        Ok(())
    }

    fn set_state(&mut self, state: State) {
        if state > self.state {
            qdebug!([self], "State change from {:?} -> {:?}", self.state, state);
            self.state = state.clone();
            if self.state.closed() {
                self.streams.clear_streams();
            }
            self.events.connection_state_change(state);
            qlog::connection_state_updated(&mut self.qlog, &self.state);
        } else if mem::discriminant(&state) != mem::discriminant(&self.state) {
            // Only tolerate a regression in state if the new state is closing
            // and the connection is already closed.
            debug_assert!(matches!(
                state,
                State::Closing { .. } | State::Draining { .. }
            ));
            debug_assert!(self.state.closed());
        }
    }

    /// Create a stream.
    /// Returns new stream id
    ///
    /// # Errors
    ///
    /// `ConnectionState` if the connecton stat does not allow to create streams.
    /// `StreamLimitError` if we are limiied by server's stream concurence.
    pub fn stream_create(&mut self, st: StreamType) -> Res<StreamId> {
        // Can't make streams while closing, otherwise rely on the stream limits.
        match self.state {
            State::Closing { .. } | State::Draining { .. } | State::Closed { .. } => {
                return Err(Error::ConnectionState);
            }
            State::WaitInitial | State::Handshaking => {
                if self.role == Role::Client && self.zero_rtt_state != ZeroRttState::Sending {
                    return Err(Error::ConnectionState);
                }
            }
            // In all other states, trust that the stream limits are correct.
            _ => (),
        }

        self.streams.stream_create(st)
    }

    /// Set the priority of a stream.
    ///
    /// # Errors
    ///
    /// `InvalidStreamId` the stream does not exist.
    pub fn stream_priority(
        &mut self,
        stream_id: StreamId,
        transmission: TransmissionPriority,
        retransmission: RetransmissionPriority,
    ) -> Res<()> {
        self.streams
            .get_send_stream_mut(stream_id)?
            .set_priority(transmission, retransmission);
        Ok(())
    }

    /// Set the `SendOrder` of a stream.  Re-enqueues to keep the ordering correct
    ///
    /// # Errors
    /// When the stream does not exist.
    pub fn stream_sendorder(
        &mut self,
        stream_id: StreamId,
        sendorder: Option<SendOrder>,
    ) -> Res<()> {
        self.streams.set_sendorder(stream_id, sendorder)
    }

    /// Set the Fairness of a stream
    ///
    /// # Errors
    /// When the stream does not exist.
    pub fn stream_fairness(&mut self, stream_id: StreamId, fairness: bool) -> Res<()> {
        self.streams.set_fairness(stream_id, fairness)
    }

    /// # Errors
    /// When the stream does not exist.
    pub fn send_stream_stats(&self, stream_id: StreamId) -> Res<SendStreamStats> {
        self.streams
            .get_send_stream(stream_id)
            .map(SendStream::stats)
    }

    /// # Errors
    /// When the stream does not exist.
    pub fn recv_stream_stats(&mut self, stream_id: StreamId) -> Res<RecvStreamStats> {
        let stream = self.streams.get_recv_stream_mut(stream_id)?;

        Ok(stream.stats())
    }

    /// Send data on a stream.
    /// Returns how many bytes were successfully sent. Could be less
    /// than total, based on receiver credit space available, etc.
    ///
    /// # Errors
    ///
    /// `InvalidStreamId` the stream does not exist,
    /// `InvalidInput` if length of `data` is zero,
    /// `FinalSizeError` if the stream has already been closed.
    pub fn stream_send(&mut self, stream_id: StreamId, data: &[u8]) -> Res<usize> {
        self.streams.get_send_stream_mut(stream_id)?.send(data)
    }

    /// Send all data or nothing on a stream. May cause `DATA_BLOCKED` or
    /// `STREAM_DATA_BLOCKED` frames to be sent.
    /// Returns true if data was successfully sent, otherwise false.
    ///
    /// # Errors
    ///
    /// `InvalidStreamId` the stream does not exist,
    /// `InvalidInput` if length of `data` is zero,
    /// `FinalSizeError` if the stream has already been closed.
    pub fn stream_send_atomic(&mut self, stream_id: StreamId, data: &[u8]) -> Res<bool> {
        let val = self
            .streams
            .get_send_stream_mut(stream_id)?
            .send_atomic(data);
        if let Ok(val) = val {
            debug_assert!(
                val == 0 || val == data.len(),
                "Unexpected value {} when trying to send {} bytes atomically",
                val,
                data.len()
            );
        }
        val.map(|v| v == data.len())
    }

    /// Bytes that `stream_send()` is guaranteed to accept for sending.
    /// i.e. that will not be blocked by flow credits or send buffer max
    /// capacity.
    /// # Errors
    /// When the stream ID is invalid.
    pub fn stream_avail_send_space(&self, stream_id: StreamId) -> Res<usize> {
        Ok(self.streams.get_send_stream(stream_id)?.avail())
    }

    /// Close the stream. Enqueued data will be sent.
    /// # Errors
    /// When the stream ID is invalid.
    pub fn stream_close_send(&mut self, stream_id: StreamId) -> Res<()> {
        self.streams.get_send_stream_mut(stream_id)?.close();
        Ok(())
    }

    /// Abandon transmission of in-flight and future stream data.
    /// # Errors
    /// When the stream ID is invalid.
    pub fn stream_reset_send(&mut self, stream_id: StreamId, err: AppError) -> Res<()> {
        self.streams.get_send_stream_mut(stream_id)?.reset(err);
        Ok(())
    }

    /// Read buffered data from stream. bool says whether read bytes includes
    /// the final data on stream.
    ///
    /// # Errors
    ///
    /// `InvalidStreamId` if the stream does not exist.
    /// `NoMoreData` if data and fin bit were previously read by the application.
    pub fn stream_recv(&mut self, stream_id: StreamId, data: &mut [u8]) -> Res<(usize, bool)> {
        let stream = self.streams.get_recv_stream_mut(stream_id)?;

        let rb = stream.read(data)?;
        Ok(rb)
    }

    /// Application is no longer interested in this stream.
    /// # Errors
    /// When the stream ID is invalid.
    pub fn stream_stop_sending(&mut self, stream_id: StreamId, err: AppError) -> Res<()> {
        let stream = self.streams.get_recv_stream_mut(stream_id)?;

        stream.stop_sending(err);
        Ok(())
    }

    /// Increases `max_stream_data` for a `stream_id`.
    ///
    /// # Errors
    ///
    /// Returns `InvalidStreamId` if a stream does not exist or the receiving
    /// side is closed.
    pub fn set_stream_max_data(&mut self, stream_id: StreamId, max_data: u64) -> Res<()> {
        let stream = self.streams.get_recv_stream_mut(stream_id)?;

        stream.set_stream_max_data(max_data);
        Ok(())
    }

    /// Mark a receive stream as being important enough to keep the connection alive
    /// (if `keep` is `true`) or no longer important (if `keep` is `false`).  If any
    /// stream is marked this way, PING frames will be used to keep the connection
    /// alive, even when there is no activity.
    ///
    /// # Errors
    ///
    /// Returns `InvalidStreamId` if a stream does not exist or the receiving
    /// side is closed.
    pub fn stream_keep_alive(&mut self, stream_id: StreamId, keep: bool) -> Res<()> {
        self.streams.keep_alive(stream_id, keep)
    }

    #[must_use]
    pub fn remote_datagram_size(&self) -> u64 {
        self.quic_datagrams.remote_datagram_size()
    }

    /// Returns the current max size of a datagram that can fit into a packet.
    /// The value will change over time depending on the encoded size of the
    /// packet number, ack frames, etc.
    ///
    /// # Errors
    /// The function returns `NotAvailable` if datagrams are not enabled.
    /// # Panics
    /// Basically never, because that unwrap won't fail.
    pub fn max_datagram_size(&self) -> Res<u64> {
        let max_dgram_size = self.quic_datagrams.remote_datagram_size();
        if max_dgram_size == 0 {
            return Err(Error::NotAvailable);
        }
        let version = self.version();
        let Some((cspace, tx)) = self
            .crypto
            .states
            .select_tx(self.version, PacketNumberSpace::ApplicationData)
        else {
            return Err(Error::NotAvailable);
        };
        let path = self.paths.primary_fallible().ok_or(Error::NotAvailable)?;
        let mtu = path.borrow().mtu();
        let encoder = Encoder::with_capacity(mtu);

        let (_, mut builder) = Self::build_packet_header(
            &path.borrow(),
            cspace,
            encoder,
            tx,
            &self.address_validation,
            version,
            false,
        );
        _ = Self::add_packet_number(
            &mut builder,
            tx,
            self.loss_recovery
                .largest_acknowledged_pn(PacketNumberSpace::ApplicationData),
        );

        let data_len_possible =
            u64::try_from(mtu.saturating_sub(tx.expansion() + builder.len() + 1)).unwrap();
        Ok(min(data_len_possible, max_dgram_size))
    }

    /// Queue a datagram for sending.
    ///
    /// # Errors
    ///
    /// The function returns `TooMuchData` if the supply buffer is bigger than
    /// the allowed remote datagram size. The funcion does not check if the
    /// datagram can fit into a packet (i.e. MTU limit). This is checked during
    /// creation of an actual packet and the datagram will be dropped if it does
    /// not fit into the packet. The app is encourage to use `max_datagram_size`
    /// to check the estimated max datagram size and to use smaller datagrams.
    /// `max_datagram_size` is just a current estimate and will change over
    /// time depending on the encoded size of the packet number, ack frames, etc.
    pub fn send_datagram(&mut self, buf: &[u8], id: impl Into<DatagramTracking>) -> Res<()> {
        self.quic_datagrams
            .add_datagram(buf, id.into(), &mut self.stats.borrow_mut())
    }
}

impl EventProvider for Connection {
    type Event = ConnectionEvent;

    /// Return true if there are outstanding events.
    fn has_events(&self) -> bool {
        self.events.has_events()
    }

    /// Get events that indicate state changes on the connection. This method
    /// correctly handles cases where handling one event can obsolete
    /// previously-queued events, or cause new events to be generated.
    fn next_event(&mut self) -> Option<Self::Event> {
        self.events.next_event()
    }
}

impl ::std::fmt::Display for Connection {
    fn fmt(&self, f: &mut ::std::fmt::Formatter) -> ::std::fmt::Result {
        write!(f, "{:?} ", self.role)?;
        if let Some(cid) = self.odcid() {
            std::fmt::Display::fmt(&cid, f)
        } else {
            write!(f, "...")
        }
    }
}

#[cfg(test)]
mod tests;<|MERGE_RESOLUTION|>--- conflicted
+++ resolved
@@ -1937,66 +1937,15 @@
             }
         }
 
-<<<<<<< HEAD
-        {
-            let stats = &mut self.stats.borrow_mut().frame_tx;
-
-
+        for prio in [
+            TransmissionPriority::Critical,
+            TransmissionPriority::Important,
+        ] {
             self.streams
-                .write_frames(TransmissionPriority::Critical, builder, tokens, stats);
+                .write_frames(prio, builder, tokens, frame_stats);
             if builder.is_full() {
-                return Ok(());
-            }
-
-            self.streams
-                .write_frames(TransmissionPriority::Important, builder, tokens, stats);
-            if builder.is_full() {
-                return Ok(());
-            }
-
-            // NEW_CONNECTION_ID, RETIRE_CONNECTION_ID, and ACK_FREQUENCY.
-            self.cid_manager.write_frames(builder, tokens, stats)?;
-            if builder.is_full() {
-                return Ok(());
-            }
-            self.paths.write_frames(builder, tokens, stats)?;
-            if builder.is_full() {
-                return Ok(());
-            }
-
-            self.streams
-                .write_frames(TransmissionPriority::High, builder, tokens, stats);
-            if builder.is_full() {
-                return Ok(());
-            }
-
-            self.streams
-                .write_frames(TransmissionPriority::Normal, builder, tokens, stats);
-            if builder.is_full() {
-                return Ok(());
-            }
-        }
-
-        // Check if there is a Datagram to be written
-        // Currently we're giving them priority over user streams; they could be moved
-        // to after them (after Normal)
-        self.quic_datagrams
-            .write_frames(builder, tokens, &mut self.stats.borrow_mut());
-=======
-        self.streams
-            .write_frames(TransmissionPriority::Critical, builder, tokens, frame_stats);
-        if builder.is_full() {
-            return;
-        }
-
-        self.streams.write_frames(
-            TransmissionPriority::Important,
-            builder,
-            tokens,
-            frame_stats,
-        );
-        if builder.is_full() {
-            return;
+                return;
+            }
         }
 
         // NEW_CONNECTION_ID, RETIRE_CONNECTION_ID, and ACK_FREQUENCY.
@@ -2004,32 +1953,29 @@
         if builder.is_full() {
             return;
         }
+
         self.paths.write_frames(builder, tokens, frame_stats);
         if builder.is_full() {
             return;
         }
 
-        self.streams
-            .write_frames(TransmissionPriority::High, builder, tokens, frame_stats);
-        if builder.is_full() {
-            return;
-        }
-
-        self.streams
-            .write_frames(TransmissionPriority::Normal, builder, tokens, frame_stats);
-        if builder.is_full() {
-            return;
-        }
-
-        // Datagrams are best-effort and unreliable.  Let streams starve them for now.
+        for prio in [TransmissionPriority::High, TransmissionPriority::Normal] {
+            self.streams
+                .write_frames(prio, builder, tokens, &mut stats.frame_tx);
+            if builder.is_full() {
+                return;
+            }
+        }
+
+        // Check if there is a Datagram to be written
         self.quic_datagrams.write_frames(builder, tokens, stats);
         if builder.is_full() {
             return;
         }
 
-        let frame_stats = &mut stats.frame_tx;
         // CRYPTO here only includes NewSessionTicket, plus NEW_TOKEN.
         // Both of these are only used for resumption and so can be relatively low priority.
+        let frame_stats = &mut stats.frame_tx;
         self.crypto.write_frame(
             PacketNumberSpace::ApplicationData,
             builder,
@@ -2039,38 +1985,20 @@
         if builder.is_full() {
             return;
         }
+
         self.new_token.write_frames(builder, tokens, frame_stats);
->>>>>>> c004359a
         if builder.is_full() {
             return;
         }
 
-<<<<<<< HEAD
-        {
-            let stats = &mut self.stats.borrow_mut().frame_tx;
-
-            // CRYPTO here only includes NewSessionTicket, plus NEW_TOKEN.
-            // Both of these are only used for resumption and so can be relatively low priority.
-            self.crypto
-                .write_frame(PacketNumberSpace::ApplicationData, builder, tokens, stats)?;
-            if builder.is_full() {
-                return Ok(());
-            }
-            self.new_token.write_frames(builder, tokens, stats)?;
-            if builder.is_full() {
-                return Ok(());
-            }
-
-            self.streams
-                .write_frames(TransmissionPriority::Low, builder, tokens, stats);
-        }
-=======
         self.streams
             .write_frames(TransmissionPriority::Low, builder, tokens, frame_stats);
->>>>>>> c004359a
 
         #[cfg(test)]
         {
+            if builder.is_full() {
+                return;
+            }
             if let Some(w) = &mut self.test_frame_writer {
                 w.write_frames(builder);
             }
